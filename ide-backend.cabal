name:                 ide-backend
version:              0.6
synopsis:             An IDE backend library
-- description:
license:              AllRightsReserved
license-file:         LICENSE
author:               Duncan Coutts, Mikolaj Konarski, Edsko de Vries
maintainer:           Duncan Coutts <duncan@well-typed.com>
copyright:            (c) 2012 Well-Typed LLP
data-files:           CoreLicenses.txt
category:             Development
build-type:           Simple
cabal-version:        >=1.10

Flag build-coc
  description: Build exe to measure cost of compilation
  default:     False

library
  exposed-modules:    IdeSession
  other-modules:      IdeSession.State,
                      IdeSession.Config,
                      IdeSession.Cabal,
                      IdeSession.Licenses,
                      IdeSession.Query,
                      IdeSession.Update,
                      IdeSession.RPC.Server,
                      IdeSession.Types.Public,
                      IdeSession.Types.Private,
                      IdeSession.Types.Translation,
                      IdeSession.Types.Progress,
                      IdeSession.GHC.API,
                      IdeSession.GHC.Client,
                      IdeSession.Util,
                      IdeSession.BlockingOps,
                      IdeSession.Strict.Container,
                      IdeSession.Strict.IntMap,
                      IdeSession.Strict.List,
                      IdeSession.Strict.Map,
                      IdeSession.Strict.Maybe,
                      IdeSession.Strict.Trie,
                      IdeSession.Strict.IntervalMap
                      IdeSession.Strict.MVar
                      IdeSession.Strict.IORef
                      IdeSession.Strict.StateT,
                      Paths_ide_backend

  build-depends:      base                 ==4.*,
                      filemanip            >= 0.3.6.2 && < 0.4,
                      process              >= 1.1     && < 1.2,
                      filepath             >= 1.3     && < 1.4,
                      directory            >= 1.1     && < 1.2,
                      containers           >= 0.4.1   && < 1,
                      random               >= 1.0.1   && < 2,
                      bytestring           >= 0.9.2   && < 1,
                      mtl                  >= 2.1     && < 2.2,
                      async                >= 2.0     && < 2.1,
                      aeson                >= 0.6     && < 0.7,
                      executable-path      >= 0.0     && < 0.1,
                      unix                 >= 2.5     && < 2.8,
                      temporary            >= 1.1.2.4 && < 1.2,
                      bytestring-trie      >= 0.2     && < 0.3,
                      unordered-containers >= 0.2.3   && < 0.3,
                      text                 >= 0.11    && < 0.12,
                      fingertree           >= 0.0.1   && < 0.1,
                      binary               == 0.5.1.0 && < 0.6,
                      data-accessor        >= 0.2     && < 0.3,
                      data-accessor-mtl    >= 0.2     && < 0.3,
                      crypto-api           >= 0.11    && < 0.12,
                      pureMD5              >= 2.1     && < 2.2,
                      tagged               >= 0.4     && < 0.5,
                      fingertree           >= 0.0.1   && < 0.1,
                      transformers         >= 0.3     && < 0.4,
                      time                 >= 1.4     && < 1.5,
                      Cabal                == 1.14.0,
                      ide-backend-rts      >= 0.1.1,
<<<<<<< HEAD
                      split
  if impl(ghc >= 7.6.2)
     build-depends:   time      ==1.4.*
  else
=======
                      template-haskell
  if impl(ghc < 7.6.1)
>>>>>>> 5e5eaa68
     build-depends:   old-time  ==1.*

  default-language:   Haskell2010
  default-extensions: MonoLocalBinds,
                      BangPatterns, RecordWildCards, NamedFieldPuns
  other-extensions:   CPP, TemplateHaskell, ScopedTypeVariables,
                      DeriveDataTypeable
  ghc-options:        -Wall -fno-warn-unused-do-bind

  -- The standard macros don't give us 7.6.x granularity
  if impl(ghc == 7.6.1)
    cpp-options:     -DGHC_761

test-suite typecheck-dir
  type:               exitcode-stdio-1.0
  main-is:            typecheck-dir.hs
<<<<<<< HEAD
  build-depends:      ide-backend,
                      base                 ==4.*,
                      directory            ==1.*,
                      filemanip            >= 0.3.6.2,
                      process              ==1.*,
                      filepath             ==1.*,
                      ghc                  ==7.*,
                      containers           >= 0.4.1   && < 1,
                      random               >= 1.0.1   && < 2,
                      bytestring           >= 0.9.2   && < 1,
                      mtl                  >= 2,
                      async                >= 2.0     && < 2.1,
                      aeson                >= 0.6     && < 0.7,
                      executable-path      >= 0.0     && < 0.1,
                      unix                 >= 2.5     && < 2.8,
                      temporary            >= 1.1.2.4 && < 1.2,
                      bytestring-trie      >= 0.2     && < 0.3,
                      unordered-containers >= 0.2.3   && < 0.3,
                      text                 >= 0.11    && < 0.12,
                      fingertree           >= 0.0.1,
                      binary               == 0.5.1.0,
                      template-haskell,
                      data-accessor,
                      data-accessor-mtl,
                      transformers,
                      pureMD5,
                      crypto-api,
                      tagged,
                      syb,
                      Cabal                == 1.14.0,
                      ide-backend-rts      >= 0.1.1,
                      split
  if impl(ghc >= 7.6.1)
     build-depends:   time      ==1.4.*
  else
=======
  hs-source-dirs:     test
  build-depends:      base, ide-backend, temporary, filemanip, directory, time

  if impl(ghc < 7.6.1)
>>>>>>> 5e5eaa68
     build-depends:   old-time  ==1.*

  default-language:   Haskell2010
  default-extensions: MonoLocalBinds,
                      BangPatterns, RecordWildCards, NamedFieldPuns
  other-extensions:   CPP, TemplateHaskell, ScopedTypeVariables,
                      DeriveDataTypeable
  ghc-options:        -Wall -fno-warn-unused-do-bind
  ghc-options:        -with-rtsopts=-K16M

test-suite ghc-errors
  type:               exitcode-stdio-1.0
  main-is:            ghc-errors.hs
-- server for Debug:
  hs-source-dirs:     test server
  build-depends:      base, ide-backend, text, random, utf8-string, bytestring,
                      unix, process, filemanip, temporary, filepath, directory,
                      HUnit, test-framework, test-framework-hunit, time,
-- parallel is only needed for the code of the tests; please do not remove;
-- note that under cabal-dev it's still not enough and you need to install
-- parallel by hand into a regular package DB
<<<<<<< HEAD
                      parallel,
                      split
  if impl(ghc >= 7.6.1)
     build-depends:   time      ==1.4.*
  else
=======
                      parallel
  if impl(ghc < 7.6.1)
>>>>>>> 5e5eaa68
     build-depends:   old-time  ==1.*

  default-language:   Haskell2010
  default-extensions: MonoLocalBinds,
                      BangPatterns, RecordWildCards, NamedFieldPuns
  other-extensions:   CPP, TemplateHaskell, ScopedTypeVariables,
                      DeriveDataTypeable
  ghc-options:        -Wall -fno-warn-unused-do-bind
-- TODO: setCurrentDirectory interacts badly with this
--  ghc-options:        -threaded
--  ghc-options:        -with-rtsopts=-N

test-suite rpc-server
  type:               exitcode-stdio-1.0
  main-is:            rpc-server.hs
  hs-source-dirs:     . test
  build-depends:      base                 ==4.*,
                      directory            ==1.*,
                      filemanip            >= 0.3.6.2 && < 0.4,
                      process              ==1.*,
                      filepath             ==1.*,
                      ghc                  ==7.*,
                      containers           >= 0.4.1   && < 1,
                      random               >= 1.0.1   && < 2,
                      bytestring           >= 0.9.2   && < 1,
                      async                >= 2.0     && < 2.1,
                      aeson                >= 0.6     && < 0.7,
                      temporary            >= 1.1.2.4 && < 1.2,
                      test-framework       >= 0.6     && < 0.9,
                      test-framework-hunit >= 0.2     && < 0.4,
                      HUnit                >= 1.2     && < 1.3,
                      executable-path      >= 0.0     && < 0.1,
                      unix                 >= 2.5     && < 2.8,
                      binary               == 0.5.1.0,
                      template-haskell

  default-language:   Haskell2010
  default-extensions: MonoLocalBinds,
                      BangPatterns, RecordWildCards, NamedFieldPuns
  other-extensions:   CPP, TemplateHaskell, ScopedTypeVariables,
                      DeriveDataTypeable
  ghc-options:        -Wall -fno-warn-unused-do-bind

executable coc
  main-is:          coc.hs
  hs-source-dirs:   test
  if flag(build-coc)
    build-depends:    ide-backend, base, random, time, bytestring
  else
    buildable: False
  default-language: Haskell2010<|MERGE_RESOLUTION|>--- conflicted
+++ resolved
@@ -74,15 +74,9 @@
                       time                 >= 1.4     && < 1.5,
                       Cabal                == 1.14.0,
                       ide-backend-rts      >= 0.1.1,
-<<<<<<< HEAD
+                      template-haskell,
                       split
-  if impl(ghc >= 7.6.2)
-     build-depends:   time      ==1.4.*
-  else
-=======
-                      template-haskell
   if impl(ghc < 7.6.1)
->>>>>>> 5e5eaa68
      build-depends:   old-time  ==1.*
 
   default-language:   Haskell2010
@@ -99,48 +93,10 @@
 test-suite typecheck-dir
   type:               exitcode-stdio-1.0
   main-is:            typecheck-dir.hs
-<<<<<<< HEAD
-  build-depends:      ide-backend,
-                      base                 ==4.*,
-                      directory            ==1.*,
-                      filemanip            >= 0.3.6.2,
-                      process              ==1.*,
-                      filepath             ==1.*,
-                      ghc                  ==7.*,
-                      containers           >= 0.4.1   && < 1,
-                      random               >= 1.0.1   && < 2,
-                      bytestring           >= 0.9.2   && < 1,
-                      mtl                  >= 2,
-                      async                >= 2.0     && < 2.1,
-                      aeson                >= 0.6     && < 0.7,
-                      executable-path      >= 0.0     && < 0.1,
-                      unix                 >= 2.5     && < 2.8,
-                      temporary            >= 1.1.2.4 && < 1.2,
-                      bytestring-trie      >= 0.2     && < 0.3,
-                      unordered-containers >= 0.2.3   && < 0.3,
-                      text                 >= 0.11    && < 0.12,
-                      fingertree           >= 0.0.1,
-                      binary               == 0.5.1.0,
-                      template-haskell,
-                      data-accessor,
-                      data-accessor-mtl,
-                      transformers,
-                      pureMD5,
-                      crypto-api,
-                      tagged,
-                      syb,
-                      Cabal                == 1.14.0,
-                      ide-backend-rts      >= 0.1.1,
-                      split
-  if impl(ghc >= 7.6.1)
-     build-depends:   time      ==1.4.*
-  else
-=======
   hs-source-dirs:     test
-  build-depends:      base, ide-backend, temporary, filemanip, directory, time
+  build-depends:      base, ide-backend, temporary, filemanip, directory, time, split
 
   if impl(ghc < 7.6.1)
->>>>>>> 5e5eaa68
      build-depends:   old-time  ==1.*
 
   default-language:   Haskell2010
@@ -162,16 +118,9 @@
 -- parallel is only needed for the code of the tests; please do not remove;
 -- note that under cabal-dev it's still not enough and you need to install
 -- parallel by hand into a regular package DB
-<<<<<<< HEAD
                       parallel,
                       split
-  if impl(ghc >= 7.6.1)
-     build-depends:   time      ==1.4.*
-  else
-=======
-                      parallel
   if impl(ghc < 7.6.1)
->>>>>>> 5e5eaa68
      build-depends:   old-time  ==1.*
 
   default-language:   Haskell2010
