name:                 ide-backend-server
version:              0.8.0
synopsis:             An IDE backend server
-- description:
license:              AllRightsReserved
license-file:         ../LICENSE
author:               Duncan Coutts, Mikolaj Konarski, Edsko de Vries
maintainer:           Duncan Coutts <duncan@well-typed.com>
copyright:            (c) 2012 Well-Typed LLP
category:             Development
build-type:           Simple
cabal-version:        >=1.10

executable ide-backend-server
  main-is:            ide-backend-server.hs
  hs-source-dirs:     . ..
  build-depends:      base,
                      ghc                  == 7.4.*   || >= 7.6.2,
                      bytestring-trie      >= 0.2     && < 0.3,
                      containers           >= 0.4.1   && < 1,
                      bytestring           >= 0.9.2   && < 1,
                      data-accessor        >= 0.2     && < 0.3,
                      data-accessor-mtl    >= 0.2     && < 0.3,
                      async                >= 2.0     && < 2.1,
                      unix                 >= 2.5     && < 2.8,
                      text                 >= 0.11    && < 1.2,
                      directory            >= 1.1     && < 1.3,
                      filepath             >= 1.3     && < 1.4,
                      crypto-api           >= 0.12    && < 0.14,
                      pureMD5              >= 2.1     && < 2.2,
                      tagged               >= 0.4     && < 0.8,
                      fingertree           >= 0.0.1   && < 0.2,
                      aeson                >= 0.6.2   && < 0.8,
                      process              >= 1.1     && < 1.3,
                      transformers         >= 0.3     && < 0.5,
                      -- mtl 2.2 is broken
                      mtl     == 2.1.* || (>= 2.2.1   && < 2.3),
                      unordered-containers >= 0.2.3   && < 0.3,
                      filemanip            >= 0.3.6.2 && < 0.4,
                      attoparsec           >= 0.10    && < 0.13,
                      array                >= 0.4     && < 0.6,
                      binary-ide-backend   >= 0.7.1.0 && < 0.8,
                      utf8-string          >= 0.3     && < 0.4,
                      pretty-show          >= 1.6     && < 1.7,
                      temporary            >= 1.1.2.4 && < 1.3,
                      template-haskell,
                      ghc-prim

  -- The standard macros don't give us 7.6.x granularity
  if impl(ghc == 7.6.1)
    cpp-options: -DGHC_761

  if impl(ghc == 7.4.2.*)
    build-depends: old-time >= 1.1  && < 1.2,
                   haddock  >= 2.11 && < 2.12
    cpp-options: -DGHC_742
  if impl(ghc == 7.8.*)
    build-depends: time    >= 1.4    && < 1.5,
                   haddock == 2.14.3 
    cpp-options: -DGHC_78
    ghc-options: -dynamic

  default-language:   Haskell2010
  default-extensions: MonoLocalBinds,
                      BangPatterns, RecordWildCards, NamedFieldPuns
  other-extensions:   TemplateHaskell

  ghc-options:        -Wall
                      -threaded
                      -- use the compacting GC:
                      -with-rtsopts=-c
                      -- disable idle GC
<<<<<<< HEAD
                      -with-rtsopts=-I0

-- MSS 2014-07-10: I modified the cabal file with this comment simply to force
-- fpbuild to rebuild.
-- MSS 2014-07-21: Same as above
=======
                      -with-rtsopts=-I0
>>>>>>> 2a1149ee
<|MERGE_RESOLUTION|>--- conflicted
+++ resolved
@@ -70,12 +70,4 @@
                       -- use the compacting GC:
                       -with-rtsopts=-c
                       -- disable idle GC
-<<<<<<< HEAD
-                      -with-rtsopts=-I0
-
--- MSS 2014-07-10: I modified the cabal file with this comment simply to force
--- fpbuild to rebuild.
--- MSS 2014-07-21: Same as above
-=======
-                      -with-rtsopts=-I0
->>>>>>> 2a1149ee
+                      -with-rtsopts=-I0