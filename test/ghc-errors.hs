--- conflicted
+++ resolved
@@ -407,13 +407,8 @@
         assertEqual "after all exe builds" (Just ExitSuccess) status4
 
         dotCabalFromName <- getDotCabal session
-<<<<<<< HEAD
-        let dotCabal = dotCabalFromName "libName"
-        assertEqual "dotCabal for .lhs files" (filterIdeBackendTest $ BSLC.pack "name: libName\nversion: 1.0\ncabal-version: 1.14.0\nbuild-type: Simple\nlicense: AllRightsReserved\nlicense-file: \"\"\ndata-dir: \"\"\n \nlibrary\n    build-depends: base ==4.5.1.0, ghc-prim ==0.2.0.0,\n                   integer-gmp ==0.4.0.0\n    exposed-modules: Exception Maybes OrdList\n    exposed: True\n    buildable: True\n    default-language: Haskell2010\n    hs-source-dirs: /tmp/ide-backend-test.18576/src.18576\n ") $ filterIdeBackendTest dotCabal
-=======
         let dotCabal = dotCabalFromName "libName" $ Version [1, 0] []
-        assertEqual "dotCabal for .lhs files" (filterIdeBackendTest dotCabal) $ filterIdeBackendTest $ BSLC.pack "name: libName\nversion: 1.0\ncabal-version: 1.14.0\nbuild-type: Simple\nlicense: AllRightsReserved\nlicense-file: \"\"\ndata-dir: \"\"\n \nlibrary\n    build-depends: base ==4.5.1.0, ghc-prim ==0.2.0.0,\n                   integer-gmp ==0.4.0.0\n    exposed-modules: Exception Maybes OrdList\n    exposed: True\n    buildable: True\n    default-language: Haskell2010\n "
->>>>>>> ea9996bd
+        assertEqual "dotCabal for .lhs files" (filterIdeBackendTest $ BSLC.pack "name: libName\nversion: 1.0\ncabal-version: 1.14.0\nbuild-type: Simple\nlicense: AllRightsReserved\nlicense-file: \"\"\ndata-dir: \"\"\n \nlibrary\n    build-depends: base ==4.5.1.0, ghc-prim ==0.2.0.0,\n                   integer-gmp ==0.4.0.0\n    exposed-modules: Exception Maybes OrdList\n    exposed: True\n    buildable: True\n    default-language: Haskell2010\n ") $ filterIdeBackendTest dotCabal
         let pkgDir = distDir </> "dotCabal.for.lhs"
         createDirectoryIfMissing False pkgDir
         BSLC.writeFile (pkgDir </> "libName.cabal") dotCabal
@@ -555,7 +550,7 @@
         assertEqual "M with cabal macro exe output" "False\n" mOut
 
         dotCabalFromName <- getDotCabal session
-        let dotCabal = dotCabalFromName "libName"
+        let dotCabal = dotCabalFromName "libName" $ Version [1, 0] []
         assertEqual "dotCabal" (filterIdeBackendTestH "cabal_macros.h" $ filterIdeBackendTest $ BSLC.pack "name: libName\nversion: 1.0\ncabal-version: 1.14.0\nbuild-type: Simple\nlicense: AllRightsReserved\nlicense-file: \"\"\ndata-dir: \"\"\n \nlibrary\n    build-depends: base ==4.5.1.0, ghc-prim ==0.2.0.0,\n                   integer-gmp ==0.4.0.0\n    exposed-modules: M\n    exposed: True\n    buildable: True\n    default-language: Haskell2010\n    install-includes: cabal_macros.h\n    hs-source-dirs: /tmp/ide-backend-test.22201/src.22201\n    ghc-options: -XCPP\n ") $ filterIdeBackendTestH "cabal_macros.h" $ filterIdeBackendTest dotCabal
         let pkgDir = distDir </> "dotCabal.test"
         createDirectoryIfMissing False pkgDir
@@ -620,7 +615,7 @@
         assertEqual "buildStderr empty" "" buildStderr
 
         dotCabalFromName <- getDotCabal session
-        let dotCabal = dotCabalFromName "libName"
+        let dotCabal = dotCabalFromName "libName" $ Version [1, 0] []
         assertEqual "dotCabal" (filterIdeBackendTestH "EventLogFormat.h" $ filterIdeBackendTest $ BSLC.pack "name: libName\nversion: 1.0\ncabal-version: 1.14.0\nbuild-type: Simple\nlicense: AllRightsReserved\nlicense-file: \"\"\ndata-dir: \"\"\n \nlibrary\n    build-depends: array ==0.4.0.0, base ==4.5.1.0, binary ==0.5.1.0,\n                   bytestring ==0.9.2.1, containers ==0.4.2.1, deepseq ==1.3.0.0,\n                   ghc-prim ==0.2.0.0, integer-gmp ==0.4.0.0, mtl ==2.1.2,\n                   transformers ==0.3.0.0\n    exposed-modules: GHC.RTS.EventParserUtils GHC.RTS.EventTypes\n                     GHC.RTS.Events\n    exposed: True\n    buildable: True\n    default-language: Haskell2010\n    install-includes: EventLogFormat.h\n    hs-source-dirs: /tmp/ide-backend-test.20883/src.20883\n    ghc-options: -XNamedFieldPuns -XRecordWildCards\n ") $ filterIdeBackendTestH "EventLogFormat.h" $ filterIdeBackendTest dotCabal
         let pkgDir = distDir </> "dotCabal.test"
         createDirectoryIfMissing False pkgDir
@@ -785,13 +780,8 @@
                     out
 
         dotCabalFromName <- getDotCabal session
-<<<<<<< HEAD
-        let dotCabal = dotCabalFromName "libName"
-        assertEqual "dotCabal from TH" (filterIdeBackendTest $ BSLC.pack "name: libName\nversion: 1.0\ncabal-version: 1.14.0\nbuild-type: Simple\nlicense: AllRightsReserved\nlicense-file: \"\"\ndata-dir: \"\"\n \nlibrary\n    build-depends: array ==0.4.0.0, base ==4.5.1.0,\n                   containers ==0.4.2.1, deepseq ==1.3.0.0, ghc-prim ==0.2.0.0,\n                   integer-gmp ==0.4.0.0, pretty ==1.1.1.0, template-haskell ==2.7.0.0\n    exposed-modules: TH.BlockingOps TH.TH\n    exposed: True\n    buildable: True\n    default-language: Haskell2010\n    hs-source-dirs: /tmp/ide-backend-test.18576/src.18576\n    ghc-options: -XTemplateHaskell\n ") $ filterIdeBackendTest dotCabal
-=======
         let dotCabal = dotCabalFromName "libName" $ Version [1, 0] []
-        assertEqual "dotCabal from TH" (filterIdeBackendTest dotCabal) $ filterIdeBackendTest $ BSLC.pack "name: libName\nversion: 1.0\ncabal-version: 1.14.0\nbuild-type: Simple\nlicense: AllRightsReserved\nlicense-file: \"\"\ndata-dir: \"\"\n \nlibrary\n    build-depends: array ==0.4.0.0, base ==4.5.1.0,\n                   containers ==0.4.2.1, deepseq ==1.3.0.0, ghc-prim ==0.2.0.0,\n                   integer-gmp ==0.4.0.0, pretty ==1.1.1.0, template-haskell ==2.7.0.0\n    exposed-modules: TH.BlockingOps TH.TH\n    exposed: True\n    buildable: True\n    default-language: Haskell2010\n    ghc-options: -XTemplateHaskell\n "
->>>>>>> ea9996bd
+        assertEqual "dotCabal from TH" (filterIdeBackendTest $ BSLC.pack "name: libName\nversion: 1.0\ncabal-version: 1.14.0\nbuild-type: Simple\nlicense: AllRightsReserved\nlicense-file: \"\"\ndata-dir: \"\"\n \nlibrary\n    build-depends: array ==0.4.0.0, base ==4.5.1.0,\n                   containers ==0.4.2.1, deepseq ==1.3.0.0, ghc-prim ==0.2.0.0,\n                   integer-gmp ==0.4.0.0, pretty ==1.1.1.0, template-haskell ==2.7.0.0\n    exposed-modules: TH.BlockingOps TH.TH\n    exposed: True\n    buildable: True\n    default-language: Haskell2010\n    ghc-options: -XTemplateHaskell\n ") $ filterIdeBackendTest dotCabal
         let pkgDir = distDir </> "dotCabal.for.lhs"
         createDirectoryIfMissing False pkgDir
         BSLC.writeFile (pkgDir </> "libName.cabal") dotCabal
@@ -1739,7 +1729,7 @@
         assertEqual "FFI exe output" "42\n" exeOut
 
         dotCabalFromName <- getDotCabal session
-        let dotCabal = dotCabalFromName "libName"
+        let dotCabal = dotCabalFromName "libName" $ Version [1, 0] []
         assertEqual "dotCabal" (filterIdeBackendTestH "life.h" $ filterIdeBackendTestC "life.c" $ filterIdeBackendTest $ BSLC.pack "name: libName\nversion: 1.0\ncabal-version: 1.14.0\nbuild-type: Simple\nlicense: AllRightsReserved\nlicense-file: \"\"\ndata-dir: \"\"\n \nlibrary\n    build-depends: base ==4.5.1.0, ghc-prim ==0.2.0.0,\n                   integer-gmp ==0.4.0.0\n    exposed: True\n    buildable: True\n    c-sources: life.c\n    default-language: Haskell2010\n    install-includes: life.h\n    hs-source-dirs: /tmp/ide-backend-test.22783/src.22783\n    ghc-options: -hide-all-packages -package base\n ") $ filterIdeBackendTestH "life.h" $ filterIdeBackendTestC "life.c" $ filterIdeBackendTest dotCabal
         let pkgDir = distDir </> "dotCabal.test"
         createDirectoryIfMissing False pkgDir
@@ -1763,13 +1753,8 @@
                     fibOut
 
         dotCabalFromName <- getDotCabal session
-<<<<<<< HEAD
-        let dotCabal = dotCabalFromName "main"
-        assertEqual "dotCabal from Main" (filterIdeBackendTest $ BSLC.pack "name: main\nversion: 1.0\ncabal-version: 1.14.0\nbuild-type: Simple\nlicense: AllRightsReserved\nlicense-file: \"\"\ndata-dir: \"\"\n \nlibrary\n    build-depends: base ==4.5.1.0, ghc-prim ==0.2.0.0,\n                   integer-gmp ==0.4.0.0, old-locale ==1.0.0.4, old-time ==1.1.0.0,\n                   parallel ==3.2.0.3\n    exposed-modules: ParFib.Main\n    exposed: True\n    buildable: True\n    default-language: Haskell2010\n    hs-source-dirs: /tmp/ide-backend-test.18576/src.18576\n ") $ filterIdeBackendTest dotCabal
-=======
         let dotCabal = dotCabalFromName "main" $ Version [1, 0] []
-        assertEqual "dotCabal from Main" (filterIdeBackendTest dotCabal) $ filterIdeBackendTest $ BSLC.pack "name: main\nversion: 1.0\ncabal-version: 1.14.0\nbuild-type: Simple\nlicense: AllRightsReserved\nlicense-file: \"\"\ndata-dir: \"\"\n \nlibrary\n    build-depends: base ==4.5.1.0, ghc-prim ==0.2.0.0,\n                   integer-gmp ==0.4.0.0, old-locale ==1.0.0.4, old-time ==1.1.0.0,\n                   parallel ==3.2.0.3\n    exposed-modules: ParFib.Main\n    exposed: True\n    buildable: True\n    default-language: Haskell2010\n "
->>>>>>> ea9996bd
+        assertEqual "dotCabal from Main" (filterIdeBackendTest $ BSLC.pack "name: main\nversion: 1.0\ncabal-version: 1.14.0\nbuild-type: Simple\nlicense: AllRightsReserved\nlicense-file: \"\"\ndata-dir: \"\"\n \nlibrary\n    build-depends: base ==4.5.1.0, ghc-prim ==0.2.0.0,\n                   integer-gmp ==0.4.0.0, old-locale ==1.0.0.4, old-time ==1.1.0.0,\n                   parallel ==3.2.0.3\n    exposed-modules: ParFib.Main\n    exposed: True\n    buildable: True\n    default-language: Haskell2010\n ") $ filterIdeBackendTest dotCabal
         let pkgDir = distDir </> "dotCabal.for.lhs"
         createDirectoryIfMissing False pkgDir
         BSLC.writeFile (pkgDir </> "main.cabal") dotCabal
@@ -1797,13 +1782,8 @@
                     fibOut
 
         dotCabalFromName <- getDotCabal session
-<<<<<<< HEAD
-        let dotCabal = dotCabalFromName "libName"
-        assertEqual "dotCabal from Main with explicit -package" (filterIdeBackendTest $ BSLC.pack "name: libName\nversion: 1.0\ncabal-version: 1.14.0\nbuild-type: Simple\nlicense: AllRightsReserved\nlicense-file: \"\"\ndata-dir: \"\"\n \nlibrary\n    build-depends: base ==4.5.1.0, ghc-prim ==0.2.0.0,\n                   integer-gmp ==0.4.0.0, old-locale ==1.0.0.4, old-time ==1.1.0.0,\n                   parallel ==3.2.0.3\n    exposed-modules: ParFib.Main\n    exposed: True\n    buildable: True\n    default-language: Haskell2010\n    hs-source-dirs: /tmp/ide-backend-test.18576/src.18576\n    ghc-options: -hide-all-packages -package base -package parallel -package old-time\n ") $ filterIdeBackendTest dotCabal
-=======
         let dotCabal = dotCabalFromName "libName" $ Version [1, 0] []
-        assertEqual "dotCabal from Main with explicit -package" (filterIdeBackendTest dotCabal) $ filterIdeBackendTest $ BSLC.pack "name: libName\nversion: 1.0\ncabal-version: 1.14.0\nbuild-type: Simple\nlicense: AllRightsReserved\nlicense-file: \"\"\ndata-dir: \"\"\n \nlibrary\n    build-depends: base ==4.5.1.0, ghc-prim ==0.2.0.0,\n                   integer-gmp ==0.4.0.0, old-locale ==1.0.0.4, old-time ==1.1.0.0,\n                   parallel ==3.2.0.3\n    exposed-modules: ParFib.Main\n    exposed: True\n    buildable: True\n    default-language: Haskell2010\n    ghc-options: -hide-all-packages -package base -package parallel -package old-time\n "
->>>>>>> ea9996bd
+        assertEqual "dotCabal from Main with explicit -package" (filterIdeBackendTest $ BSLC.pack "name: libName\nversion: 1.0\ncabal-version: 1.14.0\nbuild-type: Simple\nlicense: AllRightsReserved\nlicense-file: \"\"\ndata-dir: \"\"\n \nlibrary\n    build-depends: base ==4.5.1.0, ghc-prim ==0.2.0.0,\n                   integer-gmp ==0.4.0.0, old-locale ==1.0.0.4, old-time ==1.1.0.0,\n                   parallel ==3.2.0.3\n    exposed-modules: ParFib.Main\n    exposed: True\n    buildable: True\n    default-language: Haskell2010\n    ghc-options: -hide-all-packages -package base -package parallel -package old-time\n ") $ filterIdeBackendTest dotCabal
         let pkgDir = distDir </> "dotCabal.for.lhs"
         createDirectoryIfMissing False pkgDir
         BSLC.writeFile (pkgDir </> "libName.cabal") dotCabal
@@ -1829,13 +1809,8 @@
                     fibOut
 
         dotCabalFromName <- getDotCabal session
-<<<<<<< HEAD
-        let dotCabal = dotCabalFromName "libName"
-        assertEqual "dotCabal from ParFib.Main" (filterIdeBackendTest $ BSLC.pack "name: libName\nversion: 1.0\ncabal-version: 1.14.0\nbuild-type: Simple\nlicense: AllRightsReserved\nlicense-file: \"\"\ndata-dir: \"\"\n \nlibrary\n    build-depends: base ==4.5.1.0, ghc-prim ==0.2.0.0,\n                   integer-gmp ==0.4.0.0, old-locale ==1.0.0.4, old-time ==1.1.0.0,\n                   parallel ==3.2.0.3\n    exposed-modules: ParFib.Main\n    exposed: True\n    buildable: True\n    default-language: Haskell2010\n    hs-source-dirs: /tmp/ide-backend-test.18576/src.18576\n ") $ filterIdeBackendTest dotCabal
-=======
         let dotCabal = dotCabalFromName "libName" $ Version [1, 7] []
-        assertEqual "dotCabal from ParFib.Main" (filterIdeBackendTest dotCabal) $ filterIdeBackendTest $ BSLC.pack "name: libName\nversion: 1.7\ncabal-version: 1.14.0\nbuild-type: Simple\nlicense: AllRightsReserved\nlicense-file: \"\"\ndata-dir: \"\"\n \nlibrary\n    build-depends: base ==4.5.1.0, ghc-prim ==0.2.0.0,\n                   integer-gmp ==0.4.0.0, old-locale ==1.0.0.4, old-time ==1.1.0.0,\n                   parallel ==3.2.0.3\n    exposed-modules: ParFib.Main\n    exposed: True\n    buildable: True\n    default-language: Haskell2010\n "
->>>>>>> ea9996bd
+        assertEqual "dotCabal from ParFib.Main" (filterIdeBackendTest $ BSLC.pack "name: libName\nversion: 1.7\ncabal-version: 1.14.0\nbuild-type: Simple\nlicense: AllRightsReserved\nlicense-file: \"\"\ndata-dir: \"\"\n \nlibrary\n    build-depends: base ==4.5.1.0, ghc-prim ==0.2.0.0,\n                   integer-gmp ==0.4.0.0, old-locale ==1.0.0.4, old-time ==1.1.0.0,\n                   parallel ==3.2.0.3\n    exposed-modules: ParFib.Main\n    exposed: True\n    buildable: True\n    default-language: Haskell2010\n ") $ filterIdeBackendTest dotCabal
         let pkgDir = distDir </> "dotCabal.for.lhs"
         createDirectoryIfMissing False pkgDir
         BSLC.writeFile (pkgDir </> "libName.cabal") dotCabal
@@ -3255,13 +3230,8 @@
         deletePackage "test/simple-lib17"
 
         dotCabalFromName <- getDotCabal session
-<<<<<<< HEAD
-        let dotCabal = dotCabalFromName "libName"
-        assertEqual "dotCabal from simple-lib17" (filterIdeBackendTest $ BSLC.pack "name: libName\nversion: 1.0\ncabal-version: 1.14.0\nbuild-type: Simple\nlicense: AllRightsReserved\nlicense-file: \"\"\ndata-dir: \"\"\n \nlibrary\n    build-depends: base ==4.5.1.0, ghc-prim ==0.2.0.0,\n                   integer-gmp ==0.4.0.0, simple-lib17 ==0.1.0.0\n    exposed: True\n    buildable: True\n    default-language: Haskell2010\n    hs-source-dirs: /tmp/ide-backend-test.28213/src.28213\n    ghc-options: -XCPP\n ") $ filterIdeBackendTest dotCabal
-=======
         let dotCabal = dotCabalFromName "libName" $ Version [1, 0] []
-        assertEqual "dotCabal from simple-lib17" (filterIdeBackendTest dotCabal) $ filterIdeBackendTest $ BSLC.pack "name: libName\nversion: 1.0\ncabal-version: 1.14.0\nbuild-type: Simple\nlicense: AllRightsReserved\nlicense-file: \"\"\ndata-dir: \"\"\n \nlibrary\n    build-depends: base ==4.5.1.0, ghc-prim ==0.2.0.0,\n                   integer-gmp ==0.4.0.0, simple-lib17 ==0.1.0.0\n    exposed: True\n    buildable: True\n    default-language: Haskell2010\n    ghc-options: -XCPP\n "
->>>>>>> ea9996bd
+        assertEqual "dotCabal from simple-lib17" (filterIdeBackendTest $ BSLC.pack "name: libName\nversion: 1.0\ncabal-version: 1.14.0\nbuild-type: Simple\nlicense: AllRightsReserved\nlicense-file: \"\"\ndata-dir: \"\"\n \nlibrary\n    build-depends: base ==4.5.1.0, ghc-prim ==0.2.0.0,\n                   integer-gmp ==0.4.0.0, simple-lib17 ==0.1.0.0\n    exposed: True\n    buildable: True\n    default-language: Haskell2010\n    ghc-options: -XCPP\n ") $ filterIdeBackendTest dotCabal
         let pkgDir = distDir </> "dotCabal.for.lhs"
         createDirectoryIfMissing False pkgDir
         BSLC.writeFile (pkgDir </> "libName.cabal") dotCabal
