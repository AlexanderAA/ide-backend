{-# LANGUAGE ScopedTypeVariables, TemplateHaskell, TypeSynonymInstances, FlexibleInstances, RecordWildCards, OverlappingInstances, OverloadedStrings #-}
module Main (main) where

import Control.Concurrent (threadDelay, forkIO)
import Control.Concurrent.MVar
import qualified Control.Exception as Ex
import Control.Monad
import Control.DeepSeq (rnf)
import qualified Data.ByteString            as BSS
import qualified Data.ByteString.Char8      as BSSC
import qualified Data.ByteString.Lazy       as BSL
import qualified Data.ByteString.Lazy.Char8 as BSLC
import qualified Data.ByteString.Lazy.UTF8  as BSL8
import Data.IORef (IORef, newIORef, readIORef, writeIORef)
import Data.List (isInfixOf, isPrefixOf, isSuffixOf, sort, elemIndex)
import qualified Data.List as List
import qualified Data.Map as Map
import Data.Maybe (fromJust)
import Data.Monoid (mconcat, mempty, (<>))
import Data.Text (Text)
import Data.Char (isLower)
import Data.Either (lefts)
import qualified Data.Text as Text
import Debug.Trace (traceEventIO)
import Data.Version (Version (..))
import Distribution.License (License (..))
import Distribution.Simple.Program.Find ( -- From our patched cabal
    ProgramSearchPath
  , findProgramOnSearchPath
  , ProgramSearchPathEntry(..)
  )
import Prelude hiding (mod, span)
import System.Directory
import qualified System.Environment as System.Environment
import System.Exit (ExitCode (..))
import System.FilePath
import System.FilePath.Find (always, extension, find)
import System.IO as IO
import System.IO.Unsafe (unsafePerformIO)
import System.Process (readProcess, readProcessWithExitCode)
import qualified System.Process as Process
import System.Random (randomRIO)
import System.Timeout (timeout)
import Text.Regex (mkRegex, subRegex)

import Test.Framework (Test, defaultMain, testGroup)
import Test.Framework.Providers.HUnit (testCase)
import Test.HUnit (Assertion, assertBool, assertEqual, assertFailure, (@?=))
import Test.HUnit.Lang (HUnitFailure(..))

import Debug
import IdeSession hiding (defaultSessionConfig, defaultSessionInitParams)
import qualified IdeSession as IdeSession
import TestTools

-- Tests using various functions of the IdeSession API
-- and a variety of small test Haskell projects.

-- | Update the session with all modules of the given directory.
getModulesFrom :: IdeSession -> FilePath -> IO (IdeSessionUpdate (), [FilePath])
getModulesFrom session originalSourcesDir = do
  sourcesDir <- getSourcesDir session
  debug dVerbosity $ "\nCopying files from: " ++ originalSourcesDir
                     ++ " to: " ++ sourcesDir
  -- Send the source files from 'originalSourcesDir' to 'configSourcesDir'
  -- using the IdeSession's update mechanism.
  originalFiles <- find always
                        ((`elem` sourceExtensions) `liftM` extension)
                        originalSourcesDir
  let originalUpdate = updateCodeGeneration False
                    <> (mconcat $ map updateSourceFileFromFile originalFiles)
  return (originalUpdate, originalFiles)

getModules :: IdeSession -> IO (IdeSessionUpdate (), [FilePath])
getModules session = do
  sourcesDir <- getSourcesDir session
  getModulesFrom session sourcesDir

loadModulesFrom :: IdeSession -> FilePath -> IO ()
loadModulesFrom session originalSourcesDir =
  loadModulesFrom' session originalSourcesDir $ TargetsExclude []

loadModulesFrom' :: IdeSession -> FilePath -> Targets -> IO ()
loadModulesFrom' session originalSourcesDir targets = do
  (originalUpdate, lm) <- getModulesFrom session originalSourcesDir
  updateSessionD session (originalUpdate <> updateTargets targets) (length lm)

ifIdeBackendHaddockTestsEnabled :: SessionSetup -> (IdeSession -> IO ()) -> IO ()
ifIdeBackendHaddockTestsEnabled setup io = do
  wtsystem <- (System.Environment.getEnv "IDE_BACKEND_DISABLE_HADDOCK_TESTS")
               `Ex.catch` (\(_ :: Ex.IOException) -> return "1")
  unless (wtsystem == "0" || wtsystem == "False") $
    withSession setup io

type SessionSetup = ((SessionInitParams, SessionConfig) -> (SessionInitParams, SessionConfig))

-- | Run the specified action with a new IDE session, configured to use a
-- temporary directory
withSession :: SessionSetup -> (IdeSession -> IO a) -> IO a
withSession setup io =
    Ex.bracket (initSession initParams config) tryShutdownSession io
  where
    (initParams, config) = setup (defaultSessionInitParams, defaultSessionConfig)

    tryShutdownSession session = do
      mDidShutdown <- timeout 2000000 $ shutdownSession session
      case mDidShutdown of
        Just () -> return ()
        Nothing -> do putStrLn "WARNING: Failed to shutdown session (timeout)"
                      forceShutdownSession session

defaultSession :: SessionSetup
defaultSession = id

withOpts :: [String] -> SessionSetup
withOpts opts (initParams, config) = (
    initParams
  , config { configStaticOpts = configStaticOpts config ++ opts }
  )

withIncludes :: FilePath -> SessionSetup
withIncludes path (initParams, config) = (
    initParams
  , config { configRelativeIncludes = path : configRelativeIncludes config }
  )

withMacros :: BSL.ByteString -> SessionSetup
withMacros macros (initParams, config) = (
    initParams { sessionInitCabalMacros = Just macros }
  , config
  )

withModInfo :: Bool -> SessionSetup
withModInfo modInfo (initParams, config) = (
    initParams
  , config { configGenerateModInfo = modInfo }
  )

withDBStack :: PackageDBStack -> SessionSetup
withDBStack dbStack (initParams, config) = (
    initParams
  , config { configPackageDBStack = dbStack }
  )

-- Set of api calls and checks to perform on each project.
--
-- TODO: we need much more tests to recover the functionality of the old set,
-- and then we need to much more to test all API functions.
-- E.g., check that the values of Progress do not exceeed the number of files.
-- Also, check ModuleDelete and all the DataFileChange constructors,
-- getSourceModule an getDataFile.
multipleTests :: [(String, IdeSession -> IdeSessionUpdate () -> [String] -> Assertion)]
multipleTests =
  [ ( "Overwrite with error"
    , \session originalUpdate lm -> do
        updateSessionD session originalUpdate (length lm)
        -- No errors in the original test code.
        assertNoErrors session
        -- Overwrite one of the copied files.
        (_, ms) <- getModules session
        let update = loadModule (head ms) "a = unknownX"
        updateSessionD session update (length ms)  -- we don't know how many modules get recompiled
        assertSourceErrors' session ["Not in scope: `unknownX'"]
    )
  , ( "Overwrite with the same module name in all files"
    , \session originalUpdate lm -> do
        let upd m =
              updateSourceFile m (BSLC.pack "module Wrong where\na = 1")
            update = originalUpdate <> mconcat (map upd lm)
        updateSessionD session update 2
        if length lm >= 2
          then assertSourceErrors' session ["module `main:Wrong' is defined in multiple files"]
          else assertNoErrors session
    )
  , ( "Overwrite modules many times"
    , \session originalUpdate lm0 -> do
        let doubleUpdate = mempty <> originalUpdate <> originalUpdate <> mempty
        -- Updates are idempotent, so no errors and no recompilation.
        updateSessionD session doubleUpdate (length lm0)
        assertNoErrors session
        -- Overwrite one of the copied files with an error.
        (_, lm) <- getModules session
        let update1 =
              updateCodeGeneration False
              <> loadModule (head lm) "a = unknownX"
        updateSessionD session update1 (length lm)
        assertSourceErrors' session ["Not in scope: `unknownX'"]
        updateSessionD session mempty 1  -- was an error, so trying again
        assertSourceErrors' session ["Not in scope: `unknownX'"]
        -- Overwrite all files, many times, with correct code eventually.
        let upd m = loadModule m "x = unknownX"
                    <> loadModule m "y = 2"
                    <> updateCodeGeneration True
            update2 = mconcat $ map upd lm
        updateSessionD session update2 (length lm)
        assertNoErrors session
        -- Overwrite again with the error.
        updateSessionD session update1 1  -- drop bytecode, don't recompile
        assertSourceErrors' session ["Not in scope: `unknownX'"]
        assertRaises "runStmt session Main main"
          (== userError "Cannot run before the code is generated.")
          (runStmt session "Main" "main")
      )
    , ( "Run the sample code; succeed or raise an exception"
      , \session originalUpdate lm -> do
        updateSessionD session originalUpdate (length lm)
        let update = updateCodeGeneration True
        updateSessionD session update (length lm)  -- all recompiled
        assertNoErrors session
        mex <- Ex.try $ runStmt session "Main" "main"
        case mex of
          Right runActions -> void $ runWaitAll runActions
          Left ex -> assertEqual "runStmt" (userError "Module \"Main\" not successfully loaded, when trying to run code.") ex
      )
    , ( "Overwrite all with exception-less code and run it"
      , \session originalUpdate lm -> do
        let upd m = loadModule m "x = 1"
            update =
              originalUpdate
              <> updateSourceFile
                   "Central/TotallyMain.hs"
                   (BSLC.pack
                      "module Central.TotallyMain where\nmain = print \"test run\"")
              <> mconcat (map upd lm)
        let update2 = update <> updateCodeGeneration True
        -- Compile from scratch, generating code from the start.
        updateSessionD session update2 (length lm + 1)
        assertNoErrors session
        runActions <- runStmt session "Central.TotallyMain" "main"
        (output, result) <- runWaitAll runActions
        assertEqual "" RunOk result
        assertEqual "" output (BSLC.pack "\"test run\"\n")
      )
    , ( "Make sure deleting modules removes them from the directory"
      , \session originalUpdate lm -> do
        updateSessionD session originalUpdate (length lm)
        let updateDel = mconcat $ map updateSourceFileDelete lm
        updateSessionD session updateDel 0
        assertNoErrors session
        -- The updates cancel each other out.
        updateSessionD session (originalUpdate <> updateDel) 0
        let update2 = updateCodeGeneration True
        updateSessionD session update2 0  -- 0: nothing to generate code from
        assertNoErrors session
      )
    , ( "Make sure restartSession does not lose source files"
      , \session originalUpdate lm -> do
        let update = originalUpdate <> updateCodeGeneration True
        updateSessionD session update (length lm)
        serverBefore <- getGhcServer session
        mex <- Ex.try $ runStmt session "Main" "main"
        case mex of
          Right _runActions -> return ()  -- don't runWaitAll
          Left ex -> assertEqual "runStmt" (userError "Module \"Main\" not successfully loaded, when trying to run code.") ex
        restartSession session Nothing
        updateSessionD session mempty (length lm)  -- all compiled anew
        assertNoErrors session
        mex2 <- Ex.try $ runStmt session "Main" "main"
        case mex2 of
          Right runActions -> void $ runWaitAll runActions  -- now runWaitAll
          Left ex -> assertEqual "runStmt" (userError "Module \"Main\" not successfully loaded, when trying to run code.") ex
        restartSession session Nothing
        let update2 = mconcat $ map updateSourceFileDelete lm
        updateSessionD session update2 0  -- if any file missing, would yell
        assertNoErrors session
        let update3 = updateCodeGeneration True
        updateSessionD session update3 0  -- 0: nothing to generate code from
        exitCodeBefore <- getGhcExitCode serverBefore
        assertEqual "exitCodeBefore" (Just ExitSuccess) exitCodeBefore
      )
  ]

syntheticTests :: [(String, Assertion)]
syntheticTests = [
    ( "getGhcVersion"
    , withSession defaultSession $ \session -> do
        -- This is just a sanity check to make sure we get _a_ reply
        version <- getGhcVersion session
        assertBool ""  $ version == GHC742
                      || version == GHC78
    )
  , ( "Maintain list of compiled modules I"
    , withSession defaultSession $ \session -> do
        updateSessionD session (loadModule "XXX.hs" "a = 5") 1
        assertLoadedModules session "XXX" ["XXX"]
        updateSessionD session (loadModule "A.hs" "a = 5") 1
        assertLoadedModules session "[m1]" ["A", "XXX"]
        updateSessionD session (loadModule "A2.hs" "import A\na2 = A.a") 1
        assertLoadedModules session "[m1, m2]" ["A", "A2", "XXX"]
        updateSessionD session (loadModule "A3.hs" "") 1
        assertLoadedModules session "[m1, m2, m3]" ["A", "A2", "A3", "XXX"]
        updateSessionD session (loadModule "Wrong.hs" "import A4\na2 = A4.a + 1") 1
        assertLoadedModules session "wrong1" ["A", "A2", "A3", "XXX"]
        updateSessionD session (loadModule "Wrong.hs" "import A\na2 = A.a + c") 1
        assertLoadedModules session "wrong2" ["A", "A2", "A3", "XXX"]
        updateSessionD session (loadModule "A.hs" "a = c") 1
        -- Module "A" is compiled before "Wrong", fails, so it's invalidated
        -- and all modules that depend on it are invalidated. Module "Wrong"
        -- is never compiled.
        assertLoadedModules session "wrong3" ["A3", "XXX"]
    )
  , ( "Maintain list of compiled modules II"
    , withSession defaultSession $ \session -> do
        updateSessionD session (loadModule "XXX.hs" "a = 5") 1
        assertLoadedModules session "XXX" ["XXX"]
        updateSessionD session (loadModule "A.hs" "a = 5") 1
        assertLoadedModules session "[m1]" ["A", "XXX"]
        updateSessionD session (loadModule "A2.hs" "import A\na2 = A.a") 1
        assertLoadedModules session "[m1, m2]" ["A", "A2", "XXX"]
        updateSessionD session (loadModule "A3.hs" "") 1
        assertLoadedModules session "[m1, m2, m3]" ["A", "A2", "A3", "XXX"]
        updateSessionD session (loadModule "Wrong.hs" "import A4\na2 = A4.a + 1") 1
        assertLoadedModules session "wrong1" ["A", "A2", "A3", "XXX"]
        -- This has to be disabled to get the different outcome below:
          -- updateSessionD session (loadModule m4 "import A\na2 = A.a + c") 1
          -- assertLoadedModules session "wrong2" [m1, m2, m3, xxx]
        -- We get this differemnt outcome both in original 7.4.2
        -- and after the GHC#7231 fix. It's probably caused by target
        -- Wrong place before or after target "A" depending on what kind
        -- of error Wrong had. This is strange, but not incorrect.
        updateSessionD session (loadModule "A.hs" "a = c") 1
        -- Module "Wrong" is compiled first here, fails, so module "A"
        -- is never comipiled, so it's not invalidated.
        assertLoadedModules session "wrong3" ["A", "A2", "A3", "XXX"]
    )
  , ( "Maintain list of compiled modules III"
    , withSession defaultSession $ \session -> do
        updateSessionD session (loadModule "A.hs" "a = 5") 1
        assertLoadedModules session "1 [A]" ["A"]
        updateSessionD session (loadModule "A.hs" "a = 5 + True") 1
        assertLoadedModules session "1 []" []
        updateSessionD session (loadModule "A.hs" "a = 5") 1
        assertLoadedModules session "2 [A]" ["A"]
        updateSessionD session (loadModule "A.hs" "a = 5 + wrong") 1
        assertLoadedModules session "2 []" []
        updateSessionD session (loadModule "A.hs" "a = 5") 1
        assertLoadedModules session "3 [A]" ["A"]
        updateSessionD session (loadModule "A.hs" "import WRONG\na = 5") 1
        assertLoadedModules session "3 [A]; wrong imports do not unload old modules" ["A"]
        updateSessionD session (loadModule "A.hs" "a = 5 + True") 1
        assertLoadedModules session "3 []" []
    )
  , ( "Duplicate shutdown"
    , withSession defaultSession $ \session ->
        -- withConfiguredSession will shutdown the session as well
        shutdownSession session
    )
  , ( "Permit a session within a session and duplicated shutdownSession"
    , withSession defaultSession $ \session -> do
        loadModulesFrom session "test/ABnoError"

        withSession defaultSession $ \s2 -> do
         withSession defaultSession $ \s3 -> do
          withSession defaultSession $ \_s4 -> do
           let update2 = loadModule "M.hs" "a = unknownX"
           updateSessionD s2 update2 1
           assertOneError s2
           withSession defaultSession $ \s5 -> do
            let update3 = loadModule "M.hs" "a = 3"
            updateSessionD s3 update3 1
            assertNoErrors session
            shutdownSession s5 -- <-- duplicate "nested" shutdown
    )
  , ( "Compile a project: A depends on B, error in A"
    , withSession defaultSession $ \session -> do
        loadModulesFrom session "test/AerrorB"
        assertSourceErrors session [[(Just "A.hs", "No instance for (Num (IO ()))")]]
     )
  , ( "Compile a project: A depends on B, error in B"
    , withSession defaultSession $ \session -> do
        loadModulesFrom session "test/ABerror"
        assertSourceErrors session [[(Just "B.hs", "No instance for (Num (IO ()))")]]
    )
  , ( "Compile and run a project with some .lhs files"
    , withSession defaultSession $ \session -> do
        loadModulesFrom session "test/compiler/utils"
        assertNoErrors session
        let update2 = updateCodeGeneration True
        updateSessionD session update2 4
        assertNoErrors session
        runActions <- runStmt session "Maybes" "main"
        (output, result) <- runWaitAll runActions
        assertEqual "" RunOk result
        assertEqual "" output (BSLC.pack "False\n")
    )
  , ( "Build executable from some .lhs files"
    , withSession (withIncludes "test/compiler/utils") $ \session -> do
        loadModulesFrom session "test/compiler/utils"
        assertNoErrors session
        status0 <- getBuildExeStatus session
        assertEqual "before exe build" Nothing status0
        distDir <- getDistDir session

        let m = "Maybes"
            upd = buildExe [] [(Text.pack m, m <.> "lhs")]
        updateSessionD session upd 4
        assertNoErrors session
        status1 <- getBuildExeStatus session
        assertEqual "after exe build" (Just ExitSuccess) status1
        let m2 = "Exception"
            upd2 = buildExe [] [(Text.pack m2, m2 <.> "hs")]
        updateSessionD session upd2 3
        let m3 = "Main"
            upd3 = buildExe [] [(Text.pack m3, "Subdir" </> m3 <.> "lhs")]
        updateSessionD session upd3 1
        out <- readProcess (distDir </> "build" </> m </> m) [] []
        assertEqual "Maybes exe output"
                    "False\n"
                    out
        runActions1 <- runExe session m
        (outExe1, statusExe1) <- runWaitAll runActions1
        assertEqual "Maybes exe output from runExe 1"
                    "False\n"
                    outExe1
        assertEqual "after runExe 1" ExitSuccess statusExe1

        out2 <- readProcess (distDir </> "build" </> m2 </> m2) [] []
        assertEqual "Exception exe output"
                    ""
                    out2
        runActions2 <- runExe session m2
        (outExe2, statusExe2) <- runWaitAll runActions2
        assertEqual "Maybes exe output from runExe 2"
                    ""
                    outExe2
        assertEqual "after runExe 2" ExitSuccess statusExe2

        out3 <- readProcess (distDir </> "build" </> m3 </> m3) [] []
        assertEqual "Main exe output"
                    ""
                    out3
        runActions3 <- runExe session m3
        (outExe3, statusExe3) <- runWaitAll runActions3
        assertEqual "Maybes exe output from runExe 3"
                    ""
                    outExe3
        assertEqual "after runExe 3" ExitSuccess statusExe3

        status4 <- getBuildExeStatus session
        assertEqual "after all exe builds" (Just ExitSuccess) status4
    )
  , ( "Build executable from some .lhs files with dynamic include path change"
    , withSession defaultSession $ \session -> do
        loadModulesFrom session "test/compiler/utils"
        assertNoErrors session
        let m = "Maybes"
            upd0 = buildExe [] [(Text.pack m, m <.> "lhs")]
        updateSessionD session upd0 0
        assertNoErrors session
        status0 <- getBuildExeStatus session
        -- Expected failure! The updateRelativeIncludes below is really needed.
        assertEqual "after exe build 1" (Just $ ExitFailure 1) status0
        updateSessionD session
                       (updateRelativeIncludes ["test/compiler/utils"])
                       4
        assertNoErrors session
        distDir <- getDistDir session

        updateSessionD session upd0 4
        status1 <- getBuildExeStatus session
        assertEqual "after exe build 2" (Just ExitSuccess) status1
        out <- readProcess (distDir </> "build" </> m </> m) [] []
        assertEqual "Maybes exe output"
                    "False\n"
                    out
        runActions1 <- runExe session m
        (outExe1, statusExe1) <- runWaitAll runActions1
        assertEqual "Maybes exe output from runExe 1"
                    "False\n"
                    outExe1
        assertEqual "after runExe 1" ExitSuccess statusExe1

        let m2 = "Exception"
            upd2 = buildExe [] [(Text.pack m2, m2 <.> "hs")]
        updateSessionD session upd2 1
        out2 <- readProcess (distDir </> "build" </> m2 </> m2) [] []
        assertEqual "Exception exe output"
                    ""
                    out2
        runActions2 <- runExe session m2
        (outExe2, statusExe2) <- runWaitAll runActions2
        assertEqual "Maybes exe output from runExe 2"
                    ""
                    outExe2
        assertEqual "after runExe 2" ExitSuccess statusExe2

        let m3 = "Main"
            upd3 = buildExe [] [(Text.pack m3, "Subdir" </> m3 <.> "lhs")]
        updateSessionD session upd3 1
        out3 <- readProcess (distDir </> "build" </> m3 </> m3) [] []
        assertEqual "Main exe output"
                    ""
                    out3
        runActions3 <- runExe session m3
        (outExe3, statusExe3) <- runWaitAll runActions3
        assertEqual "Maybes exe output from runExe 3"
                    ""
                    outExe3
        assertEqual "after runExe 3" ExitSuccess statusExe3

        let upd4 = buildExe [] [(Text.pack m, m <.> "lhs")]
        updateSessionD session upd4 2
        status4 <- getBuildExeStatus session
        assertEqual "after all exe builds" (Just ExitSuccess) status4
    )
  , ( "Build haddocks from some .lhs files"
    , withSession defaultSession $ \session -> do
        status0 <- getBuildDocStatus session
        assertEqual "before module loading" Nothing status0
        withCurrentDirectory "test/compiler/utils" $ loadModulesFrom session "."
        assertNoErrors session
        let upd = buildDoc
        updateSessionD session upd 1
        status1 <- getBuildDocStatus session
        assertEqual "after doc build" (Just ExitSuccess) status1
        distDir <- getDistDir session
        indexExists <- doesFileExist $ distDir </> "doc/html/main/index.html"
        assertBool ".lhs haddock files" indexExists
        hoogleExists <- doesFileExist $ distDir </> "doc/html/main/main-1.0.txt"
        assertBool ".lhs hoogle files" hoogleExists
    )
  , ( "Build haddocks and fail"
    , withSession defaultSession $ \session -> do
        withCurrentDirectory "test/ABerror" $ loadModulesFrom session "."
        assertOneError session
        let upd = buildDoc
        -- Note that the stderr log file here is empty, but exit code is 1:
        updateSessionD session upd 1
        status1 <- getBuildDocStatus session
        assertEqual "failure after doc build" (Just $ ExitFailure 1) status1
    )
  , ( "Use cabal macro MIN_VERSION for a package we really depend on"
    , withSession (withOpts ["-XCPP"]) $ \session -> do
        macros <- getCabalMacros session
        assertBool "Main with cabal macro exe output" (not $ BSLC.null macros)
        -- assertEqual "Main with cabal macro exe output" (BSLC.pack "") macros
        let update = updateSourceFile "Main.hs" $ BSLC.pack $ unlines
              [ "#if !MIN_VERSION_base(999,0,0)"
              , "main = print 5"
              , "#else"
              , "terrible error"
              , "#endif"
              ]
        updateSessionD session update 1
        assertNoErrors session
        let update2 = updateCodeGeneration True
        updateSessionD session update2 1
        assertNoErrors session
        runActions <- runStmt session "Main" "main"
        (output, _) <- runWaitAll runActions
        assertEqual "result of ifdefed print 5" (BSLC.pack "5\n") output
        let m = "Main"
            upd = buildExe [] [(Text.pack m, "Main.hs")]
        updateSessionD session upd 2
        distDir <- getDistDir session
        mOut <- readProcess (distDir </> "build" </> m </> m) [] []
        assertEqual "Main with cabal macro exe output" "5\n" mOut
        runActionsExe <- runExe session m
        (outExe, statusExe) <- runWaitAll runActionsExe
        assertEqual "Output from runExe"
                    "5\n"
                    outExe
        assertEqual "after runExe" ExitSuccess statusExe
    )
  , ( "Use cabal macro MIN_VERSION for a package we don't really depend on"
    , withSession (withOpts ["-XCPP"]) $ \session -> do
        let update = updateSourceFile "Main.hs" $ BSLC.pack $ unlines
              [ "#if !MIN_VERSION_containers(999,0,0)"
              , "main = print 5"
              , "#else"
              , "terrible error"
              , "#endif"
              ]
        updateSessionD session update 1
        assertNoErrors session
        let update2 = updateCodeGeneration True
        updateSessionD session update2 1
        assertNoErrors session
        runActions <- runStmt session "Main" "main"
        (output, _) <- runWaitAll runActions
        assertEqual "result of ifdefed print 5" (BSLC.pack "5\n") output
{- FIXME
        let m = "Main"
            upd = buildExe [] [(Text.pack m, "Main.hs")]
        updateSessionD session upd 2
        assertNoErrors session
        distDir <- getDistDir session
        mOut <- readProcess (distDir </> "build" </> m </> m) [] []
        assertEqual "Main with cabal macro exe output" "5\n" mOut

        runActionsExe <- runExe session m
        (outExe, statusExe) <- runWaitAll runActionsExe
        assertEqual "Output from runExe"
                    "5\n"
                    outExe
        assertEqual "after runExe" ExitSuccess statusExe -}
    )
  , ( "Use cabal macro VERSION by checking if defined"
    , withSession (withOpts ["-XCPP"]) $ \session -> do
        macros <- getCabalMacros session
        assertBool "M with cabal macro exe output" (not $ BSLC.null macros)
        let update = updateSourceFile "M.hs" $ BSLC.pack $ unlines
              [ "module M where"
              , "#ifdef VERSION_base"
              , ""
              , "#if defined(VERSION_base)"
              , "main = print 5"
              , "#else"
              , "terrible error"
              , "#endif"
              , ""
              , "#else"
              , "terrible error 2"
              , "#endif"
              ]
        updateSessionD session (update <> updateCodeGeneration True) 1
        assertNoErrors session
        runActions <- runStmt session "M" "main"
        (output, _) <- runWaitAll runActions
        assertEqual "result of ifdefed print 5" (BSLC.pack "5\n") output
        let m = "M"
            upd = buildExe [] [(Text.pack m, "M.hs")]
        updateSessionD session upd 2
        distDir <- getDistDir session
        mOut <- readProcess (distDir </> "build" </> m </> m) [] []
        assertEqual "M with cabal macro exe output" "5\n" mOut
        runActionsExe <- runExe session m
        (outExe, statusExe) <- runWaitAll runActionsExe
        assertEqual "Output from runExe"
                    "5\n"
                    outExe
        assertEqual "after runExe" ExitSuccess statusExe
    )
  , ( "Use cabal macro VERSION by including an external macros file"
    , withSession (withOpts ["-XCPP"]) $ \session -> do
        macros <- getCabalMacros session
        assertBool "M with cabal macro exe output" (not $ BSLC.null macros)
        let update = updateSourceFile "M.hs" ( BSLC.pack $ unlines
              [ "module M where"
              , "#include \"cabal_macros.h\""
              , "main = print $ MY_VERSION_base == \"foo\""
              ])
              <> updateSourceFile "cabal_macros.h" (BSLC.pack $ unlines
              [ "#define MY_VERSION_base \"4.5.1.0\""
              ])
        updateSessionD session (update <> updateCodeGeneration True) 1
        assertNoErrors session
        runActions <- runStmt session "M" "main"
        (output, _) <- runWaitAll runActions
        assertEqual "result of ifdefed print 5" (BSLC.pack "False\n") output
        let m = "M"
            upd = buildExe [] [(Text.pack m, "M.hs")]
        updateSessionD session upd 2
        distDir <- getDistDir session
        mOut <- readProcess (distDir </> "build" </> m </> m) [] []
        assertEqual "M with cabal macro exe output" "False\n" mOut
        runActionsExe <- runExe session m
        (outExe, statusExe) <- runWaitAll runActionsExe
        assertEqual "Output from runExe"
                    "False\n"
                    outExe
        assertEqual "after runExe" ExitSuccess statusExe
    )
  , ( "Caching cabal macros"
    , do macros <- withSession defaultSession getCabalMacros
         withSession (withOpts ["-XCPP"] . withMacros macros) $ \session -> do
           let update = (updateCodeGeneration True)
                     <> (updateSourceFile "Main.hs" $ BSLC.pack $ unlines [
                             "#if !MIN_VERSION_base(999,0,0)"
                           , "main = print 5"
                           , "#else"
                           , "terrible error"
                           , "#endif"
                           ])
           updateSessionD session update 1
           assertNoErrors session
           runActions <- runStmt session "Main" "main"
           (output, _) <- runWaitAll runActions
           assertEqual "result of ifdefed print 5" (BSLC.pack "5\n") output
           let m = "Main"
               updExe = buildExe [] [(Text.pack m, "Main.hs")]
           updateSessionD session updExe 2
           runActionsExe <- runExe session m
           (outExe, statusExe) <- runWaitAll runActionsExe
           assertEqual "Output from runExe"
                       "5\n"
                       outExe
           assertEqual "after runExe" ExitSuccess statusExe
         let customMacros = BSLC.pack "#define HELLO 1"
         withSession (withOpts ["-XCPP"] . withMacros customMacros) $ \session -> do
           let update = (updateCodeGeneration True)
                     <> (updateSourceFile "Main.hs" $ BSLC.pack $ unlines [
                             "#if HELLO"
                           , "main = print 6"
                           , "#else"
                           , "main = print 7"
                           , "#endif"
                           ])
           updateSessionD session update 1
           assertNoErrors session
           runActions <- runStmt session "Main" "main"
           (output, _) <- runWaitAll runActions
           assertEqual "result of ifdefed print 6" (BSLC.pack "6\n") output
           let m = "Main"
               updExe = buildExe [] [(Text.pack m, "Main.hs")]
           updateSessionD session updExe 2
           runActionsExe <- runExe session m
           (outExe, statusExe) <- runWaitAll runActionsExe
           assertEqual "Output from runExe"
                       "7\n"  -- FIXME
                       outExe
           assertEqual "after runExe" ExitSuccess statusExe
    )
  , ( "Reject a program requiring -XNamedFieldPuns, then set the option"
    , withSession (withOpts ["-hide-package monads-tf"]) $ \session -> do
        withCurrentDirectory "test/Puns" $ do
          loadModulesFrom session "."
          assertMoreErrors session
          let punOpts = ["-XNamedFieldPuns", "-XRecordWildCards"]
              update2 = updateDynamicOpts punOpts
          (_, lm) <- getModules session
          updateSessionD session update2 (length lm)
        assertNoErrors session
        let m = "GHC.RTS.Events"
            upd2 = buildExe [] [(Text.pack m, "GHC/RTS/Events.hs")]
        updateSessionD session upd2 4
        distDir <- getDistDir session
        buildStderr <- readFile $ distDir </> "build/ide-backend-exe.stderr"
        assertEqual "buildStderr empty" "" buildStderr
    )
  , ( "Build licenses from NamedFieldPuns (with errors)"
    , withSession (withOpts ["-hide-package monads-tf"]) $ \session -> do
        loadModulesFrom session "test/Puns"
        assertMoreErrors session
        let upd = buildLicenses "test/Puns/cabals"
        updateSessionD session upd 99
        assertMoreErrors session
        distDir <- getDistDir session
        errExists <- doesFileExist $ distDir </> "licenses.stderr"
        when errExists $ do
          licensesErr <- readFile $ distDir </> "licenses.stderr"
          assertEqual "license errors" "" licensesErr
        status <- getBuildLicensesStatus session
        assertEqual "after license build" (Just ExitSuccess) status
        licensesWarns <- readFile $ distDir </> "licenses.stdout"
        assertEqual "licensesWarns length" 367 (length licensesWarns)
        licenses <- readFile $ distDir </> "licenses.txt"
        assertBool "licenses length" $ length licenses >= 27142
    )
  , ( "Build licenses with wrong cabal files and fail"
    , withSession (withOpts ["-hide-package monads-tf"]) $ \session -> do
        loadModulesFrom session "test/Puns"
        assertMoreErrors session
        let updL = buildLicenses "test/Puns/cabals/parse_error"
            punOpts = ["-XNamedFieldPuns", "-XRecordWildCards"]
            upd = updL <> updateDynamicOpts punOpts
        updateSessionD session upd 99
        assertNoErrors session
        status <- getBuildLicensesStatus session
        assertEqual "after license parse_error" (Just ExitSuccess) status
        distDir <- getDistDir session
        licensesErr <- readFile $ distDir </> "licenses.stderr"
        assertEqual "licenses parse_error msgs" licensesErr
          "Parse of field 'license' failed.\nNo .cabal file provided for package transformers so no license can be found.\n"
        let upd2 = buildLicenses "test/Puns/cabals/no_text_error"
        updateSessionD session upd2 99
        status2 <- getBuildLicensesStatus session
        assertEqual "after license no_text_error" (Just ExitSuccess) status2
        licensesErr2 <- readFile $ distDir </> "licenses.stderr"
        assertEqual "licenses no_text_error msgs" licensesErr2
          "No license text can be found for package mtl.\nNo .cabal file provided for package transformers so no license can be found.\n"
    )
  , ( "Test CWD by reading a data file"
    , withSession defaultSession $ \session -> do
        let update = updateDataFile "datafile.dat"
                                    (BSLC.pack "test data content")
        updateSessionD session update 0
        let update2 = loadModule "Main.hs"
              "main = readFile \"datafile.dat\" >>= putStrLn"
        updateSessionD session update2 1
        assertNoErrors session
        let update3 = updateCodeGeneration True
        updateSessionD session update3 1
        runActions <- runStmt session "Main" "main"
        (output, _) <- runWaitAll runActions
        assertEqual "compare test data content"
          (BSLC.pack "test data content\n") output
        let m = "Main"
            updExe = buildExe [] [(Text.pack m, "Main.hs")]
        updateSessionD session updExe 2
        runActionsExe <- runExe session m
        (outExe, statusExe) <- runWaitAll runActionsExe
        assertEqual "Output from runExe"
                    "test data content\n"
                    outExe
        assertEqual "after runExe" ExitSuccess statusExe
        let update4 = updateDataFile "datafile.dat"
                                     (BSLC.pack "new content")
                      <> update2
        updateSessionD session update4 1
        runActions2 <- runStmt session "Main" "main"
        (output2, _) <- runWaitAll runActions2
        assertEqual "compare new content"
          (BSLC.pack "new content\n") output2
        let updExe2 = buildExe [] [(Text.pack m, "Main.hs")]
        updateSessionD session updExe2 2
        runActionsExe2 <- runExe session m
        (outExe2, statusExe2) <- runWaitAll runActionsExe2
        assertEqual "Output from runExe"
                    "new content\n"
                    outExe2
        assertEqual "after runExe" ExitSuccess statusExe2
    )
  , ( "Test CWD in executable building"
    , withSession (withOpts []) $ \session -> do
        let update = updateCodeGeneration True
                     <> updateDataFile "test.txt" (BSLC.pack "test data")
        let update2 = updateSourceFile "Main.hs" $ BSLC.pack $ unlines
              [ "{-# LANGUAGE TemplateHaskell #-}"
              , "module Main where"
              , "import Language.Haskell.TH.Syntax"
              , "main = putStrLn $(qRunIO (readFile \"test.txt\") >>= lift)"
              ]
        updateSessionD session (update <> update2) 1
        assertNoErrors session
        runActions <- runStmt session "Main" "main"
        (output, _) <- runWaitAll runActions
        assertEqual "compare test data"
          "test data\n" (BSLC.unpack output)
        let m = "Main"
            upd = buildExe [] [(Text.pack m, "Main.hs")]
        updateSessionD session upd 2
        distDir <- getDistDir session
        out <- readProcess (distDir </> "build" </> m </> m) [] []
        assertEqual "CWD exe output" (BSLC.unpack output) out
        runActionsExe <- runExe session m
        (outExe, statusExe) <- runWaitAll runActionsExe
        assertEqual "Output from runExe"
                    output
                    outExe
        assertEqual "after runExe" ExitSuccess statusExe
    )
{- Now that we always load the RTS, we're never in this situation
  , ("Reject getSourceErrors without updateSession"
    , withSession defaultSession $ \session ->
        assertRaises "getSourceErrors session"
          (== userError "This session state does not admit queries.")
          (getSourceErrors session)
    )
-}
  , ("Reject updateSession after shutdownSession"
    , withSession defaultSession $ \session -> do
        shutdownSession session
        assertRaises "updateSessionD session mempty"
          (== userError "Session already shut down.")
          (updateSessionD session mempty 0)
    )
  , ("Reject getSourceErrors after shutdownSession"
    , withSession defaultSession $ \session -> do
        shutdownSession session
        assertRaises "getSourceErrors session"
          (== userError "Session already shut down.")
          (getSourceErrors session)
    )
  , ("Reject runStmt after shutdownSession"
    , withSession defaultSession $ \session -> do
        shutdownSession session
        assertRaises "runStmt session Main main"
          (== userError "State not idle")
          (runStmt session "Main" "main")
    )
  , ( "Test recursive modules"
    , withSession (withIncludes "test/bootMods") $ \session -> do
        loadModulesFrom session "test/bootMods"
        assertNoErrors session

        let m = "Main"
            upd = buildExe [] [(Text.pack m, "C" <.> "hs")]
        updateSessionD session upd 7
        distDir <- getDistDir session
        buildStderr <- readFile $ distDir </> "build/ide-backend-exe.stderr"
        assertEqual "buildStderr empty" "" buildStderr
        status <- getBuildExeStatus session
        assertEqual "after exe build" (Just ExitSuccess) status
        out <- readProcess (distDir </> "build" </> m </> m) [] []
        assertEqual "" "C\n" out
        runActionsExe <- runExe session m
        (outExe, statusExe) <- runWaitAll runActionsExe
        assertEqual "Output from runExe"
                    "C\n"
                    outExe
        assertEqual "after runExe" ExitSuccess statusExe
    )
  , ( "Test recursive modules with dynamic include path change"
    , withSession defaultSession $ \session -> do
        loadModulesFrom session "test/bootMods"
        assertOneError session

        updateSessionD session
                       (updateRelativeIncludes ["test/bootMods"])
                       4
        assertNoErrors session

        let m = "Main"
            upd = buildExe [] [(Text.pack m, "C" <.> "hs")]
        updateSessionD session upd 7
        distDir <- getDistDir session
        buildStderr <- readFile $ distDir </> "build/ide-backend-exe.stderr"
        assertEqual "buildStderr empty" "" buildStderr
        status <- getBuildExeStatus session
        assertEqual "after exe build" (Just ExitSuccess) status
        out <- readProcess (distDir </> "build" </> m </> m) [] []
        assertEqual "" "C\n" out
        runActionsExe <- runExe session m
        (outExe, statusExe) <- runWaitAll runActionsExe
        assertEqual "Output from runExe"
                    "C\n"
                    outExe
        assertEqual "after runExe" ExitSuccess statusExe
    )
  , ( "Test TH; code generation on"
    , withSession (withOpts ["-XTemplateHaskell"]) $ \session -> do
        withCurrentDirectory "test" $ do
          (originalUpdate, lm) <- getModulesFrom session "TH"
          let update = originalUpdate <> updateCodeGeneration True
          updateSessionD session update (length lm)
        assertNoErrors session
        runActions <- runStmt session "TH.TH" "main"
        (output, result) <- runWaitAll runActions
        assertEqual "" RunOk result
        assertEqual "" output (BSLC.pack "(True,43)\n")
    )
  , ( "Build executable from TH"
    , withSession (withOpts ["-XTemplateHaskell"]) $ \session -> do
        withCurrentDirectory "test" $ do
          (originalUpdate, lm) <- getModulesFrom session "TH"
          let update = originalUpdate <> updateCodeGeneration True
          updateSessionD session update (length lm)
        assertNoErrors session
        let m = "TH.TH"
            upd = buildExe ["-rtsopts=all", "-O0"] [(Text.pack m, "TH/TH.hs")]
        updateSessionD session upd 3
        distDir <- getDistDir session
        out <- readProcess (distDir </> "build" </> m </> m)
                           ["+RTS", "-K4M", "-RTS"] []
        assertEqual "TH.TH exe output"
                    "(True,43)\n"
                    out
        runActionsExe <- runExe session m
        (outExe, statusExe) <- runWaitAll runActionsExe
        assertEqual "Output from runExe"
                    "(True,43)\n"
                    outExe
        assertEqual "after runExe" ExitSuccess statusExe
    )
  , ( "Build haddocks from TH"
    , withSession (withOpts ["-XTemplateHaskell"]) $ \session -> do
        withCurrentDirectory "test" $ do
          (originalUpdate, lm) <- getModulesFrom session "TH"
          let update = originalUpdate <> updateCodeGeneration True
          updateSessionD session update (length lm)
        assertNoErrors session
        let upd = buildDoc
        updateSessionD session upd 1
        distDir <- getDistDir session
        indexExists <- doesFileExist $ distDir </> "doc/html/main/index.html"
        assertBool "TH.TH haddock files" indexExists
        hoogleExists <- doesFileExist $ distDir </> "doc/html/main/main-1.0.txt"
        assertBool "TH.TH hoogle files" hoogleExists
    )
  , ( "Test CPP: ifdefed module header"
    , withSession (withOpts ["-XCPP"]) $ \session -> do
        let update = updateSourceFile "Good.hs" $ BSLC.pack $ unlines
              [ "#if __GLASGOW_HASKELL__ < 600"
              , "module Bad where"
              , "import Data.List"
              , "#else"
              , "module Good where"
              , "import Data.Monoid"
              , "#endif"
              , "x = mappend [] []"
              ]
        updateSessionD session update 1
        assertNoErrors session
        assertIdInfo session "Good" (8,1,8,2) "x" VarName "[a]" "main:Good" "Good.hs@8:1-8:2" "" "binding occurrence"
    )
  , ( "Reject a wrong CPP directive"
    , withSession (withOpts ["-XCPP"]) $ \session -> do
        let update = loadModule "M.hs" "#ifdef"
                     <> updateCodeGeneration True
        updateSessionD session update 1
        msgs <- getSourceErrors session
        -- Due to a GHC bug there are now 2 errors. TODO; when it's fixed,
        -- assert a single specific error here.
        assertSomeErrors msgs
        assertRaises "runStmt session Main main"
          (== userError "Module \"Main\" not successfully loaded, when trying to run code.")
          (runStmt session "Main" "main")
    )
  , ( "Reject a module with mangled header"
    , withSession defaultSession $ \session -> do
        let update = updateSourceFile "M.hs"
                                  (BSLC.pack "module very-wrong where")
        updateSessionD session update 1
        assertSourceErrors' session ["parse error on input `very'\n"]
        let update2 = updateSourceFile "M.hs"
                                   (BSLC.pack "module M.1.2.3.8.T where")
        updateSessionD session update2 1
        assertSourceErrors' session ["parse error on input `.'\n"]
    )
  , ( "Interrupt runStmt (after 1 sec)"
    , withSession defaultSession $ \session -> do
        let upd = (updateCodeGeneration True)
               <> (updateSourceFile "M.hs" . BSLC.pack . unlines $
                    [ "module M where"
                    , "import Control.Concurrent (threadDelay)"
                    , "loop :: IO ()"
                    , "loop = threadDelay 100000 >> loop"
                    ])
        updateSessionD session upd 1
        assertNoErrors session
        runActions <- runStmt session "M" "loop"
        threadDelay 1000000
        interrupt runActions
        resOrEx <- runWait runActions
        case resOrEx of
          Right result -> assertBool "" (isAsyncException result)
          _ -> assertFailure $ "Unexpected run result: " ++ show resOrEx
    )
  , ( "Interrupt runStmt (immediately)"
    , withSession defaultSession $ \session -> do
        let upd = (updateCodeGeneration True)
               <> (updateSourceFile "M.hs" . BSLC.pack . unlines $
                    [ "module M where"
                    , "import Control.Concurrent (threadDelay)"
                    , "loop :: IO ()"
                    , "loop = threadDelay 100000 >> loop"
                    ])
        updateSessionD session upd 1
        assertNoErrors session
        runActions <- runStmt session "M" "loop"
        interrupt runActions
        resOrEx <- runWait runActions
        case resOrEx of
          Right result -> assertBool "" (isAsyncException result)
          _ -> assertFailure $ "Unexpected run result: " ++ show resOrEx
    )
  , ( "Interrupt runStmt (black hole; after 1 sec)"
    , withSession defaultSession $ \session -> do
        let upd = (updateCodeGeneration True)
               <> (updateSourceFile "M.hs" . BSLC.pack . unlines $
                    [ "module M where"
                    , "loop :: IO ()"
                    , "loop = loop"
                    ])
        updateSessionD session upd 1
        assertNoErrors session
        runActions <- runStmt session "M" "loop"
        threadDelay 1000000
        forceCancel runActions -- Black hole cannot (always) be interrupted using an exception
        resOrEx <- runWait runActions
        case resOrEx of
          Right RunForceCancelled -> return ()
          _ -> assertFailure $ "Unexpected run result: " ++ show resOrEx
    )
  , ( "Interrupt runStmt many times, preferably without deadlock :) (#58)"
    , withSession defaultSession $ \session -> do
        let upd = (updateCodeGeneration True)
               <> (updateSourceFile "Main.hs" . BSLC.pack $
                    "main = putStrLn \"Hi!\" >> getLine >> return ()")
               <> (updateStdoutBufferMode (RunLineBuffering Nothing))
        updateSessionD session upd 1
        assertNoErrors session

        replicateM_ 100 $ do
          runActions <- runStmt session "Main" "main"
          interrupt runActions
          (_output, result) <- runWaitAll runActions
          assertBool ("Expected asynchronous exception; got " ++ show result) (isAsyncException result)

        runActions <- runStmt session "Main" "main"
        supplyStdin runActions "\n"
        (output, result) <- runWaitAll runActions
        assertEqual "" RunOk result
        assertEqual "" (BSLC.pack "Hi!\n") output
    )
  , ( "Interrupt runExe (after 1 sec)"
    , withSession defaultSession $ \session -> do
        let upd = (updateCodeGeneration True)
               <> (updateSourceFile "M.hs" . BSLC.pack . unlines $
                    [ "module M where"
                    , "import Control.Concurrent (threadDelay)"
                    , "main :: IO ()"
                    , "main = threadDelay 100000 >> main"
                    ])
        updateSessionD session upd 1
        assertNoErrors session
        let m = "M"
            updExe = buildExe [] [(Text.pack m, "M.hs")]
        updateSessionD session updExe 2
        runActionsExe <- runExe session m
        threadDelay 1000000
        interrupt runActionsExe
        resOrEx <- runWait runActionsExe
        case resOrEx of
          Right result -> assertEqual "after runExe" (ExitFailure 2) result
          _ -> assertFailure $ "Unexpected run result: " ++ show resOrEx
    )
  , ( "Interrupt runExe (immediately)"
    , withSession defaultSession $ \session -> do
        let upd = (updateCodeGeneration True)
               <> (updateSourceFile "M.hs" . BSLC.pack . unlines $
                    [ "module M where"
                    , "import Control.Concurrent (threadDelay)"
                    , "main :: IO ()"
                    , "main = threadDelay 100000 >> main"
                    ])
        updateSessionD session upd 1
        assertNoErrors session
        let m = "M"
            updExe = buildExe [] [(Text.pack m, "M.hs")]
        updateSessionD session updExe 2
        runActionsExe <- runExe session m
        interrupt runActionsExe
        resOrEx <- runWait runActionsExe
        case resOrEx of
          Right result -> assertEqual "after runExe" (ExitFailure 2) result
          _ -> assertFailure $ "Unexpected run result: " ++ show resOrEx
    )
  , ( "Interrupt runExe (black hole; after 1 sec)"
    , withSession defaultSession $ \session -> do
        let upd = (updateCodeGeneration True)
               <> (updateSourceFile "M.hs" . BSLC.pack . unlines $
                    [ "module M where"
                    , "main :: IO ()"
                    , "main = main"
                    ])
        updateSessionD session upd 1
        assertNoErrors session
        let m = "M"
            updExe = buildExe [] [(Text.pack m, "M.hs")]
        updateSessionD session updExe 2
        runActionsExe <- runExe session m
        threadDelay 1000000
        resOrExe <- runWait runActionsExe
        -- Here the result differs from runStmt, because the loop is detected
        -- and reported.
        case resOrExe of
          Left result -> assertEqual "after runExe" "M: <<loop>>\n" result
          _ -> assertFailure $ "Unexpected run result: " ++ show resOrExe
    )
  , ( "Interrupt runExe many times, preferably without deadlock :) (#58)"
    , withSession defaultSession $ \session -> do
        let upd = (updateCodeGeneration True)
               <> (updateSourceFile "Main.hs" . BSLC.pack $
                    "main = putStrLn \"Hi!\" >> getLine")
               <> (updateStdoutBufferMode (RunLineBuffering Nothing))
        updateSessionD session upd 1
        assertNoErrors session

        let m = "Main"
            updExe = buildExe [] [(Text.pack m, "Main.hs")]
        updateSessionD session updExe 2

        replicateM_ 10 $ do
          runActionsExe <- runExe session m
          interrupt runActionsExe
          (_output, result) <- runWaitAll runActionsExe
          assertEqual "" (ExitFailure 2) result

        -- This doesn't work, because the updateStdoutBufferMode above
        -- is void for runExe.
        -- runActions <- runExe session m
        -- result <- runWait runActions
        -- assertEqual "" (Left (BSSC.pack "Hi!\n")) result
        -- interrupt runActions  -- needed, because exe not killed by shutdown
    )
  , ( "Capture stdout (single putStrLn)"
    , withSession defaultSession $ \session -> do
        let upd = (updateCodeGeneration True)
               <> (updateSourceFile "M.hs" . BSLC.pack . unlines $
                    [ "module M where"
                    , "hello :: IO ()"
                    , "hello = putStrLn \"Hello World\""
                    ])
        updateSessionD session upd 1
        assertNoErrors session
        runActions <- runStmt session "M" "hello"
        (output, result) <- runWaitAll runActions
        assertEqual "" RunOk result
        assertEqual "" (BSLC.pack "Hello World\n") output
    )
  , ( "Capture stdout (single putStr)"
    , withSession defaultSession $ \session -> do
        let upd = (updateCodeGeneration True)
               <> (updateSourceFile "M.hs" . BSLC.pack . unlines $
                    [ "module M where"
                    , "hello :: IO ()"
                    , "hello = putStr \"Hello World\""
                    ])
        updateSessionD session upd 1
        assertNoErrors session
        runActions <- runStmt session "M" "hello"
        (output, result) <- runWaitAll runActions
        assertEqual "" RunOk result
        assertEqual "" (BSLC.pack "Hello World") output
    )
  , ( "Capture stdout (single putStr with delay)"
    , withSession defaultSession $ \session -> do
        let upd = (updateCodeGeneration True)
               <> (updateSourceFile "M.hs" . BSLC.pack . unlines $
                    [ "module M where"
                    , "import Control.Concurrent (threadDelay)"
                    , "import System.IO"
                    , "hello :: IO ()"
                    , "hello = hSetBuffering stdout LineBuffering >> putStr \"hello\" >> threadDelay 1000000 >> putStr \"hi\""
                    ])
        updateSessionD session upd 1
        assertNoErrors session
        runActions <- runStmt session "M" "hello"
        (output, result) <- runWaitAll runActions
        assertEqual "" RunOk result
        assertEqual "" (BSLC.pack "hellohi") output
    )
  , ( "Capture stdout (multiple putStrLn)"
    , withSession defaultSession $ \session -> do
        let upd = (updateCodeGeneration True)
               <> (updateSourceFile "M.hs" . BSLC.pack . unlines $
                    [ "module M where"
                    , "hello :: IO ()"
                    , "hello = do putStrLn \"Hello World 1\""
                    , "           putStrLn \"Hello World 2\""
                    , "           putStrLn \"Hello World 3\""
                    ])
        updateSessionD session upd 1
        assertNoErrors session
        runActions <- runStmt session "M" "hello"
        (output, result) <- runWaitAll runActions
        assertEqual "" RunOk result
        assertEqual "" (BSLC.pack "Hello World 1\nHello World 2\nHello World 3\n") output
    )
  , ( "Capture stdout (mixed putStr and putStrLn)"
    , withSession defaultSession $ \session -> do
        let upd = (updateCodeGeneration True)
               <> (updateSourceFile "M.hs" . BSLC.pack . unlines $
                    [ "module M where"
                    , "hello :: IO ()"
                    , "hello = do putStrLn \"Hello World 1\""
                    , "           putStr   \"Hello World 2\""
                    , "           putStrLn \"Hello World 3\""
                    ])
        updateSessionD session upd 1
        assertNoErrors session
        runActions <- runStmt session "M" "hello"
        (output, result) <- runWaitAll runActions
        assertEqual "" RunOk result
        assertEqual "" (BSLC.pack "Hello World 1\nHello World 2Hello World 3\n") output
    )
  , ( "Capture stdin (simple echo process)"
    , withSession defaultSession $ \session -> do
        let upd = (updateCodeGeneration True)
               <> (updateSourceFile "M.hs" . BSLC.pack . unlines $
                    [ "module M where"
                    , "echo :: IO ()"
                    , "echo = getLine >>= putStrLn"
                    , "main :: IO ()"
                    , "main = echo"
                    ])
        updateSessionD session upd 1
        assertNoErrors session
        runActions <- runStmt session "M" "echo"
        supplyStdin runActions (BSSC.pack "ECHO!\n")
        (output, result) <- runWaitAll runActions
        assertEqual "" RunOk result
        assertEqual "" (BSLC.pack "ECHO!\n") output
        let m = "M"
            updExe = buildExe [] [(Text.pack m, "M.hs")]
        updateSessionD session updExe 2
        runActionsExe <- runExe session m
        supplyStdin runActionsExe (BSSC.pack "ECHO!\n")
        (outExe, statusExe) <- runWaitAll runActionsExe
        assertEqual "Output from runExe"
                    "ECHO!\n"
                    outExe
        assertEqual "after runExe" ExitSuccess statusExe
    )
  , ( "Capture stdin (infinite echo process)"
    , withSession defaultSession $ \session -> do
        let upd = (updateCodeGeneration True)
               <> (updateSourceFile "M.hs" . BSLC.pack . unlines $
                    [ "module M where"
                    , "import System.IO"
                    , "import Control.Monad"
                    , "echo :: IO ()"
                    , "echo = do hSetBuffering stdout LineBuffering"
                    , "          forever $ getLine >>= putStrLn"
                    , "main :: IO ()"
                    , "main = echo"
                    ])
        updateSessionD session upd 1
        assertNoErrors session
        runActions <- runStmt session "M" "echo"

        do supplyStdin runActions (BSSC.pack "ECHO 1!\n")
           result <- runWait runActions
           assertEqual "" (Left (BSSC.pack "ECHO 1!\n")) result

        do supplyStdin runActions (BSSC.pack "ECHO 2!\n")
           result <- runWait runActions
           assertEqual "" (Left (BSSC.pack "ECHO 2!\n")) result

        do interrupt runActions
           resOrEx <- runWait runActions
           case resOrEx of
             Right result -> assertBool "" (isAsyncException result)
             _ -> assertFailure $ "Unexpected run result: " ++ show resOrEx
    )
  , ( "Capture stdin (infinite echo process) with runStmt and runExe"
    , withSession defaultSession $ \session -> do
        let upd = (updateCodeGeneration True)
               <> (updateSourceFile "M.hs" . BSLC.pack . unlines $
                    [ "module M where"
                    , "import System.IO"
                    , "import Control.Monad"
                    , "echo :: IO ()"
                    , "echo = do hSetBuffering stdout LineBuffering"
                    , "          forever $ getLine >>= putStrLn"
                    , "main :: IO ()"
                    , "main = echo"
                    ])
        updateSessionD session upd 1
        assertNoErrors session

        let m = "M"
            updExe = buildExe [] [(Text.pack m, "M.hs")]
        updateSessionD session updExe 2

        runActions <- runStmt session "M" "echo"
        runActionsExe <- runExe session m

        do supplyStdin runActions (BSSC.pack "ECHO 1!\n")
           result <- runWait runActions
           assertEqual "" (Left (BSSC.pack "ECHO 1!\n")) result

        do supplyStdin runActionsExe (BSSC.pack "ECHO 1!\n")
           result <- runWait runActionsExe
           assertEqual "" (Left (BSSC.pack "ECHO 1!\n")) result

        do supplyStdin runActions (BSSC.pack "ECHO 2!\n")
           result <- runWait runActions
           assertEqual "" (Left (BSSC.pack "ECHO 2!\n")) result

        do supplyStdin runActionsExe (BSSC.pack "ECHO 2!\n")
           result <- runWait runActionsExe
           assertEqual "" (Left (BSSC.pack "ECHO 2!\n")) result

        do interrupt runActions
           resOrEx <- runWait runActions
           case resOrEx of
             Right result -> assertBool "" (isAsyncException result)
             _ -> assertFailure $ "Unexpected run result: " ++ show resOrEx

        do supplyStdin runActionsExe (BSSC.pack "ECHO 3!\n")
           result <- runWait runActionsExe
           assertEqual "" (Left (BSSC.pack "ECHO 3!\n")) result

        do interrupt runActionsExe
           resOrEx <- runWait runActionsExe
           case resOrEx of
             Right result -> assertEqual "after runExe" (ExitFailure 2) result
             _ -> assertFailure $ "Unexpected run result: " ++ show resOrEx
    )
  , ( "Two calls to runStmt"
    , withSession defaultSession $ \session -> do
        let upd = (updateCodeGeneration True)
               <> (updateSourceFile "M.hs" . BSLC.pack . unlines $
                    [ "module M where"
                    , "echo :: IO ()"
                    , "echo = getLine >>= putStrLn"
                    , "echoReverse :: IO ()"
                    , "echoReverse = getLine >>= putStrLn . reverse"
                    ])
        updateSessionD session upd 1
        assertNoErrors session

        do runActions <- runStmt session "M" "echo"
           supplyStdin runActions (BSSC.pack "ECHO!\n")
           (output, result) <- runWaitAll runActions
           assertEqual "" RunOk result
           assertEqual "" (BSLC.pack "ECHO!\n") output

        do runActions <- runStmt session "M" "echoReverse"
           supplyStdin runActions (BSSC.pack "!OHCE\n")
           (output, result) <- runWaitAll runActions
           assertEqual "" RunOk result
           assertEqual "" (BSLC.pack "ECHO!\n") output
    )
  , ( "Two calls to runExe"
    , withSession defaultSession $ \session -> do
        let upd = (updateCodeGeneration True)
               <> (updateSourceFile "M.hs" . BSLC.pack . unlines $
                    [ "module M where"
                    , "main :: IO ()"
                    , "main = getLine >>= putStrLn . reverse"
                    ])
        updateSessionD session upd 1
        assertNoErrors session

        let m = "M"
            updExe = buildExe [] [(Text.pack m, "M.hs")]
        updateSessionD session updExe 2

        do runActions <- runExe session "M"
           supplyStdin runActions (BSSC.pack "!OHCE\n")
           (output, result) <- runWaitAll runActions
           assertEqual "" result ExitSuccess
           assertEqual "" (BSLC.pack "ECHO!\n") output

        do runActions <- runExe session "M"
           supplyStdin runActions (BSSC.pack "!OHCE\n")
           (output, result) <- runWaitAll runActions
           assertEqual "" result ExitSuccess
           assertEqual "" (BSLC.pack "ECHO!\n") output
    )
  , ( "Make sure we can terminate the IDE session when code is running"
    , withSession defaultSession $ \session -> do
        let upd = (updateCodeGeneration True)
               <> (updateSourceFile "M.hs" . BSLC.pack . unlines $
                    [ "module M where"
                    , "echo :: IO ()"
                    , "echo = (getLine >>= putStrLn) >> echo"
                    ])
        updateSessionD session upd 1
        assertNoErrors session
        _runActions <- runStmt session "M" "echo"
        return ()
     )
  , ( "Make sure we can terminate the IDE session when exe is running"
    , withSession defaultSession $ \session -> do
        let upd = (updateCodeGeneration True)
               <> (updateSourceFile "M.hs" . BSLC.pack . unlines $
                    [ "module M where"
                    , "main :: IO ()"
                    , "main = (getLine >>= putStrLn) >> main"
                    ])
        updateSessionD session upd 1

        let m = "M"
            updExe = buildExe [] [(Text.pack m, "M.hs")]
        updateSessionD session updExe 2

        assertNoErrors session
        _runActions <- runExe session "M"
        return ()
     )
  , ( "Capture stderr"
    , withSession defaultSession $ \session -> do
        let upd = (updateCodeGeneration True)
               <> (updateSourceFile "M.hs" . BSLC.pack . unlines $
                    [ "module M where"
                    , "import System.IO"
                    , "hello :: IO ()"
                    , "hello = hPutStrLn stderr \"Hello World\""
                    ])
        updateSessionD session upd 1
        assertNoErrors session
        runActions <- runStmt session "M" "hello"
        (output, result) <- runWaitAll runActions
        assertEqual "" RunOk result
        assertEqual "" (BSLC.pack "Hello World\n") output
    )
  , ( "Merge stdout and stderr"
    , withSession defaultSession $ \session -> do
        let upd = (updateCodeGeneration True)
               <> (updateSourceFile "M.hs" . BSLC.pack . unlines $
                    [ "module M where"
                    , "import System.IO"
                    , "hello :: IO ()"
                    , "hello = do hPutStrLn stderr \"Hello World 1\""
                    , "           hPutStrLn stdout \"Hello World 2\""
                    , "           hPutStr   stderr \"Hello World 3\""
                    , "           hPutStr   stdout \"Hello World 4\""
                    , "           hPutStrLn stderr \"Hello World 5\""
                    , "           hPutStrLn stdout \"Hello World 6\""
                    , "           hPutStr   stderr \"Hello World 7\""
                    , "           hPutStr   stdout \"Hello World 8\""
                    ])
        updateSessionD session upd 1
        assertNoErrors session
        runActions <- runStmt session "M" "hello"
        (output, result) <- runWaitAll runActions
        let expectedOutput = "Hello World 1\n"
                          ++ "Hello World 2\n"
                          ++ "Hello World 3"
                          ++ "Hello World 4"
                          ++ "Hello World 5\n"
                          ++ "Hello World 6\n"
                          ++ "Hello World 7"
                          ++ "Hello World 8"
        assertEqual "" RunOk result
        assertEqual "" (BSLC.pack expectedOutput) output
    )
  , ( "Merge stdout and stderr in runExe"
    , withSession defaultSession $ \session -> do
        -- Note that we have to set buffering here, to match the default
        -- buffering for snippets.
        let upd = (updateCodeGeneration True)
               <> (updateSourceFile "M.hs" . BSLC.pack . unlines $
                    [ "module M where"
                    , "import System.IO"
                    , "main :: IO ()"
                    , "main  = do hSetBuffering stdout NoBuffering"
                    , "           hPutStrLn stderr \"Hello World 1\""
                    , "           hPutStrLn stdout \"Hello World 2\""
                    , "           hPutStr   stderr \"Hello World 3\""
                    , "           hPutStr   stdout \"Hello World 4\""
                    , "           hPutStrLn stderr \"Hello World 5\""
                    , "           hPutStrLn stdout \"Hello World 6\""
                    , "           hPutStr   stderr \"Hello World 7\""
                    , "           hPutStr   stdout \"Hello World 8\""
                    ])
        updateSessionD session upd 1
        assertNoErrors session

        let m = "M"
            updExe = buildExe [] [(Text.pack m, "M.hs")]
        updateSessionD session updExe 2

        runActions <- runExe session "M"
        (output, result) <- runWaitAll runActions
        let expectedOutput = "Hello World 1\n"
                          ++ "Hello World 2\n"
                          ++ "Hello World 3"
                          ++ "Hello World 4"
                          ++ "Hello World 5\n"
                          ++ "Hello World 6\n"
                          ++ "Hello World 7"
                          ++ "Hello World 8"
        assertEqual "" result ExitSuccess
        assertEqual "" (BSLC.pack expectedOutput) output
    )
  , ( "Set environment variables"
    , withSession defaultSession $ \session -> do
        let upd = (updateCodeGeneration True)
               <> (updateSourceFile "M.hs" . BSLC.pack . unlines $
                    [ "module M where"
                    , "import System.Environment (getEnv)"
                    , "printFoo :: IO ()"
                    , "printFoo = getEnv \"Foo\" >>= putStr"
                    , "printBar :: IO ()"
                    , "printBar = getEnv \"Bar\" >>= putStr"
                    ])
        updateSessionD session upd 1
        assertNoErrors session

        -- At the start, both Foo and Bar are undefined
        do runActions <- runStmt session "M" "printFoo"
           (_, result) <- runWaitAll runActions
           case result of
             RunProgException ex -> assertEqual "" ex "IOException: Foo: getEnv: does not exist (no environment variable)"
             _ -> assertFailure $ "Unexpected result " ++ show result
        do runActions <- runStmt session "M" "printBar"
           (_, result) <- runWaitAll runActions
           case result of
             RunProgException ex -> assertEqual "" ex "IOException: Bar: getEnv: does not exist (no environment variable)"
             _ -> assertFailure $ "Unexpected result " ++ show result

        -- Update Foo, leave Bar undefined
        updateSession session (updateEnv "Foo" (Just "Value1")) (\_ -> return ())
        do runActions <- runStmt session "M" "printFoo"
           (output, result) <- runWaitAll runActions
           assertEqual "" RunOk result
           assertEqual "" (BSLC.pack "Value1") output
        do runActions <- runStmt session "M" "printBar"
           (_, result) <- runWaitAll runActions
           assertEqual "" result (RunProgException "IOException: Bar: getEnv: does not exist (no environment variable)")

        -- Update Bar, leave Foo defined
        updateSession session (updateEnv "Bar" (Just "Value2")) (\_ -> return ())
        do runActions <- runStmt session "M" "printFoo"
           (output, result) <- runWaitAll runActions
           assertEqual "" RunOk result
           assertEqual "" (BSLC.pack "Value1") output
        do runActions <- runStmt session "M" "printBar"
           (output, result) <- runWaitAll runActions
           assertEqual "" RunOk result
           assertEqual "" (BSLC.pack "Value2") output

        -- Unset Foo, leave Bar defined
        updateSession session (updateEnv "Foo" Nothing) (\_ -> return ())
        do runActions <- runStmt session "M" "printFoo"
           (_, result) <- runWaitAll runActions
           assertEqual "" result (RunProgException "IOException: Foo: getEnv: does not exist (no environment variable)")
        do runActions <- runStmt session "M" "printBar"
           (output, result) <- runWaitAll runActions
           assertEqual "" RunOk result
           assertEqual "" (BSLC.pack "Value2") output
    )
  , ( "Set environment variables and use them in runExe"
    , withSession defaultSession $ \session -> do
        let upd = (updateCodeGeneration True)
               <> (updateSourceFile "M.hs" . BSLC.pack . unlines $
                    [ "module M where"
                    , "import System.Environment"
                    , "main :: IO ()"
                    , "main = do"
                    , "  args <- getArgs"
                    , "  case args of"
                    , "    [\"Foo\"] -> getEnv \"Foo\" >>= putStr"
                    , "    [\"Bar\"] -> getEnv \"Bar\" >>= putStr"
                    , "    _ -> fail \"wrong args\""
                    ])
        updateSessionD session upd 1
        assertNoErrors session
        let m = "M"
            updExe = buildExe [] [(Text.pack m, "M.hs")]
        updateSessionD session updExe 2
        assertNoErrors session

        -- At the start, both Foo and Bar are undefined
        do updateSessionD session (updateArgs ["Foo"]) 1
           runActions <- runExe session "M"
           (_, result) <- runWaitAll runActions
           assertEqual "" result (ExitFailure 1)
        do updateSessionD session (updateArgs ["Bar"]) 1
           runActions <- runExe session "M"
           (_, result) <- runWaitAll runActions
           assertEqual "" result (ExitFailure 1)

        -- Update Foo, leave Bar undefined
        updateSession session (updateEnv "Foo" (Just "Value1")) (\_ -> return ())
        do updateSessionD session (updateArgs ["Foo"]) 1
           runActions <- runExe session "M"
           (output, result) <- runWaitAll runActions
           assertEqual "" result ExitSuccess
           assertEqual "" (BSLC.pack "Value1") output
        do updateSessionD session (updateArgs ["Bar"]) 1
           runActions <- runExe session "M"
           (_, result) <- runWaitAll runActions
           assertEqual "" result (ExitFailure 1)

        -- Update Bar, leave Foo defined
        updateSession session (updateEnv "Bar" (Just "Value2")) (\_ -> return ())
        do updateSessionD session (updateArgs ["Foo"]) 1
           runActions <- runExe session "M"
           (output, result) <- runWaitAll runActions
           assertEqual "" result ExitSuccess
           assertEqual "" (BSLC.pack "Value1") output
        do updateSessionD session (updateArgs ["Bar"]) 1
           runActions <- runExe session "M"
           (output, result) <- runWaitAll runActions
           assertEqual "" result ExitSuccess
           assertEqual "" (BSLC.pack "Value2") output

        -- Unset Foo, leave Bar defined
        updateSession session (updateEnv "Foo" Nothing) (\_ -> return ())
        do updateSessionD session (updateArgs ["Foo"]) 1
           runActions <- runExe session "M"
           (_, result) <- runWaitAll runActions
           assertEqual "" result (ExitFailure 1)
        do updateSessionD session (updateArgs ["Bar"]) 1
           runActions <- runExe session "M"
           (output, result) <- runWaitAll runActions
           assertEqual "" result ExitSuccess
           assertEqual "" (BSLC.pack "Value2") output
    )
  , ( "getSourceErrors during run"
    , withSession defaultSession $ \session -> do
        let upd = (updateCodeGeneration True)
               <> (updateSourceFile "M.hs" . BSLC.pack . unlines $
                    [ "{-# OPTIONS_GHC -Wall #-}"
                    , "module M where"
                    , "loop = loop"
                    , "main :: IO ()"
                    , "main = loop"
                   ])
        updateSessionD session upd 1
        assertSourceErrors' session ["Top-level binding with no type signature"]

        let m = "M"
            updExe = buildExe [] [(Text.pack m, "M.hs")]
        updateSessionD session updExe 2

        msgs1 <- getSourceErrors session
        _ract <- runStmt session "M" "loop"
        msgs2 <- getSourceErrors session
        assertEqual "Running code does not affect getSourceErrors" msgs1 msgs2

        _runActionsExe <- runExe session m

        msgs3 <- getSourceErrors session
        assertEqual "Running exes does not affect getSourceErrors" msgs1 msgs3
    )
  , ( "getLoadedModules during run"
    , withSession defaultSession $ \session -> do
        let upd = (updateCodeGeneration True)
               <> (updateSourceFile "M.hs" . BSLC.pack . unlines $
                    [ "{-# OPTIONS_GHC -Wall #-}"
                    , "module M where"
                    , "loop = loop"
                    ])
        updateSessionD session upd 1
        mods <- getLoadedModules session
        assertEqual "" [Text.pack "M"] mods
        _runActions <- runStmt session "M" "loop"
        mods' <- getLoadedModules session
        assertEqual "Running code does not affect getLoadedModules" mods mods'
    )
  , ( "Interrupt, then capture stdout"
    , withSession defaultSession $ \session -> do
        updateSession session (updateCodeGeneration True) (\_ -> return ())
        let upd1 = updateSourceFile "Main.hs" . BSLC.pack . unlines $
                     [ "import Control.Monad"
                     , "main = forever $ print 1"
                     ]
            upd2 = updateSourceFile "Main.hs" . BSLC.pack . unlines $
                     [ "main = print 1234" ]

        do updateSessionD session upd1 1
           runActions <- runStmt session "Main" "main"
           -- TODO: Not sure why 'interrupt' doesn't work here.
           --interrupt runActions
           forceCancel runActions
           randomRIO (0, 1000000) >>= threadDelay -- Wait between 0 and 1sec
           void $ runWaitAll runActions

        do let m = "Main"
               updExe = buildExe [] [(Text.pack m, "Main.hs")]
           updateSessionD session updExe 2
           runActionsExe <- runExe session m
           interrupt runActionsExe
           randomRIO (0, 1000000) >>= threadDelay -- Wait between 0 and 1sec
           void $ runWaitAll runActionsExe

        do updateSessionD session upd2 1
           runActions <- runStmt session "Main" "main"
           (output, result) <- runWaitAll runActions
           assertEqual "" RunOk result
           assertEqual "" (BSLC.pack "1234\n") output

        do let m = "Main"
               updExe = buildExe [] [(Text.pack m, "Main.hs")]
           updateSessionD session updExe 2
           runActionsExe <- runExe session m
           (outExe, statusExe) <- runWaitAll runActionsExe
           assertEqual "Output from runExe"
                       "1234\n"
                       outExe
           assertEqual "after runExe" ExitSuccess statusExe

    )
  , ( "Restart session (well-behaved snippet; after .1 sec)"
    , restartRun [ "module M where"
                 , "import Control.Concurrent (threadDelay)"
                 , "loop :: IO ()"
                 , "loop = threadDelay 10000 >> loop"
                 ] ExitSuccess
    )
  , ( "Restart session (blackhole, snippet doesn't swallow exceptions; after .1 sec)"
    , restartRun [ "module M where"
                 , "loop :: IO ()"
                 , "loop = loop"
                 ] ExitSuccess
    )
  , ( "Restart session (snippet swallows all exceptions; after .1 sec)"
    , restartRun [ "module M where"
                 , ""
                 , "import qualified Control.Exception as Ex"
                 , "import Control.Concurrent (threadDelay)"
                 , ""
                 , "innerLoop :: IO ()"
                 , "innerLoop = threadDelay 10000 >> innerLoop"
                 , ""
                 , "loop :: IO ()"
                 , "loop = Ex.catch innerLoop $ \\e -> let _ = e :: Ex.SomeException in loop"
                 ] ExitSuccess
    )
  , ( "Restart session (black hole, swallow all exceptions; after .1 sec)"
    , restartRun [ "module M where"
                 , ""
                 , "import qualified Control.Exception as Ex"
                 , "import Control.Concurrent (threadDelay)"
                 , ""
                 , "innerLoop :: IO ()"
                 , "innerLoop = innerLoop"
                 , ""
                 , "loop :: IO ()"
                 , "loop = Ex.catch innerLoop $ \\e -> let _ = e :: Ex.SomeException in loop"
                 ] ExitSuccess
    )
  , ( "Restart session (evil snippet with infinite stack of exception handlers; after .1 sec)"
    , restartRun [ "module M where"
                 , ""
                 , "import qualified Control.Exception as Ex"
                 , ""
                 , "loop :: IO ()"
                 , "loop = Ex.catch loop $ \\e -> let _ = e :: Ex.SomeException in loop"
                 ] ExitSuccess
    )
  , ( "Make sure environment is restored after session restart"
    , withSession defaultSession $ \session -> do
        let upd = (updateCodeGeneration True)
               <> (updateSourceFile "M.hs" . BSLC.pack . unlines $
                    [ "module M where"
                    , "import System.Environment (getEnv)"
                    , "printFoo :: IO ()"
                    , "printFoo = getEnv \"Foo\" >>= putStr"
                    , "main :: IO ()"
                    , "main = printFoo"
                    ])

        -- Set environment
        updateSession session (updateEnv "Foo" (Just "Value1")) (\_ -> return ())

        -- Compile and run the code on the first server
        updateSessionD session upd 1
        assertNoErrors session
        do runActions <- runStmt session "M" "printFoo"
           (output, result) <- runWaitAll runActions
           assertEqual "" RunOk result
           assertEqual "" (BSLC.pack "Value1") output

        do let m = "M"
               updExe = buildExe [] [(Text.pack m, "M.hs")]
           updateSessionD session updExe 2
           runActionsExe <- runExe session m
           (outExe, statusExe) <- runWaitAll runActionsExe
           assertEqual "Output from runExe"
                       "Value1"
                       outExe
           assertEqual "after runExe" ExitSuccess statusExe

        -- Start a new server
        serverBefore <- getGhcServer session
        restartSession session Nothing

        -- Compile the code on the new server
        updateSessionD session upd 1
        assertNoErrors session

        -- Make sure the old server exited
        exitCodeBefore <- getGhcExitCode serverBefore
        assertEqual "exitCodeBefore" (Just ExitSuccess) exitCodeBefore

        -- Make sure the new server is still alive
        serverAfter <- getGhcServer session
        exitCodeAfter <- getGhcExitCode serverAfter
        assertEqual "exitCodeAfter" Nothing exitCodeAfter

        -- Make sure environment is restored
        do runActions <- runStmt session "M" "printFoo"
           (output, result) <- runWaitAll runActions
           assertEqual "" RunOk result
           assertEqual "" (BSLC.pack "Value1") output

        do let m = "M"
               updExe = buildExe [] [(Text.pack m, "M.hs")]
           updateSessionD session updExe 2
           runActionsExe <- runExe session m
           (outExe, statusExe) <- runWaitAll runActionsExe
           assertEqual "Output from runExe"
                       "Value1"
                       outExe
           assertEqual "after runExe" ExitSuccess statusExe
    )
  , ( "Buffer modes: RunNoBuffering"
    , testBufferMode RunNoBuffering
    )
  , ( "Buffer modes: RunLineBuffering, no timeout"
    , testBufferMode (RunLineBuffering Nothing)
    )
  , ( "Buffer modes: RunBlockBuffering, no timeout"
    , testBufferMode (RunBlockBuffering (Just 5) Nothing)
    )
  , ( "Buffer modes: RunLineBuffering, with timeout"
    , testBufferMode (RunLineBuffering (Just 1000000))
    )
  , ( "Buffer modes: RunBlockBuffering, with timeout"
    , testBufferMode (RunBlockBuffering (Just 4) (Just 1000000))
    )
  , ( "Buffer modes: RunBlockBuffering, buffer never fills, with timeout"
    , testBufferMode (RunBlockBuffering (Just 4096) (Just 1000000))
    )
  , ( "Call runWait after termination (normal termination)"
    , withSession defaultSession $ \session -> do
        let upd = (updateCodeGeneration True)
               <> (updateSourceFile "M.hs" . BSLC.pack . unlines $
                    [ "module M where"
                    , "hello :: IO ()"
                    , "hello = putStrLn \"Hello World\""
                    , "main :: IO ()"
                    , "main = hello"
                    ])
        updateSessionD session upd 1
        assertNoErrors session
        runActions <- runStmt session "M" "hello"
        (output, result) <- runWaitAll runActions
        assertEqual "" RunOk result
        assertEqual "" (BSLC.pack "Hello World\n") output
        result' <- runWait runActions
        assertEqual "" result' (Right RunOk)

        let m = "M"
            updExe = buildExe [] [(Text.pack m, "M.hs")]
        updateSessionD session updExe 2
        runActionsExe <- runExe session m
        (outExe, statusExe) <- runWaitAll runActionsExe
        assertEqual "Output from runExe"
                    "Hello World\n"
                    outExe
        assertEqual "after runExe" ExitSuccess statusExe

        result2 <- runWait runActionsExe
        assertEqual "" result2 (Right ExitSuccess)
    )
  , ( "Call runWait after termination (interrupted)"
    , withSession defaultSession $ \session -> do
        let upd = (updateCodeGeneration True)
               <> (updateSourceFile "M.hs" . BSLC.pack . unlines $
                    [ "module M where"
                    , "import Control.Concurrent (threadDelay)"
                    , "loop :: IO ()"
                    , "loop = threadDelay 100000 >> loop"
                    , "main :: IO ()"
                    , "main = loop"
                    ])
        updateSessionD session upd 1
        assertNoErrors session

        let m = "M"
            updExe = buildExe [] [(Text.pack m, "M.hs")]
        updateSessionD session updExe 2
        runActionsExe <- runExe session m
        threadDelay 1000000
        interrupt runActionsExe
        resOrEx <- runWait runActionsExe
        case resOrEx of
          Right result -> assertEqual "after runExe" (ExitFailure 2) result
          _ -> assertFailure $ "Unexpected run result: " ++ show resOrEx
        result' <- runWait runActionsExe
        assertEqual "" result' (Right $ ExitFailure 2)

        runActions <- runStmt session "M" "loop"
        threadDelay 1000000
        interrupt runActions
        resOrEx2 <- runWait runActions
        case resOrEx2 of
          Right result -> assertBool "" (isAsyncException result)
          _ -> assertFailure $ "Unexpected run result: " ++ show resOrEx
        resOrEx' <- runWait runActions
        case resOrEx' of
          Right result -> assertBool "" (isAsyncException result)
          _ -> assertFailure $ "Unexpected run result in repeat call: " ++ show resOrEx'
    )
  , ( "Call runWait after termination (restarted session)"
    , withSession defaultSession $ \session -> do
        let upd = (updateCodeGeneration True)
               <> (updateSourceFile "M.hs" . BSLC.pack . unlines $
                    [ "module M where"
                    , "import Control.Concurrent (threadDelay)"
                    , "loop :: IO ()"
                    , "loop = threadDelay 100000 >> loop"
                    , "main :: IO ()"
                    , "main = loop"
                    ])
        updateSessionD session upd 1
        assertNoErrors session
        runActions <- runStmt session "M" "loop"
        threadDelay 1000000
        restartSession session Nothing
        forceCancel runActions
        resOrEx2 <- runWait runActions
        case resOrEx2 of
          Right RunForceCancelled -> return ()
          _ -> assertFailure $ "Unexpected run result: " ++ show resOrEx2
        resOrEx' <- runWait runActions
        case resOrEx' of
          Right RunForceCancelled -> return ()
          _ -> assertFailure $ "Unexpected run result in repeat call: " ++ show resOrEx'

        updateSessionD session mempty 1  -- needed to load the code again

        let m = "M"
            updExe = buildExe [] [(Text.pack m, "M.hs")]
        updateSessionD session updExe 2
        runActionsExe <- runExe session m
        threadDelay 1000000
        restartSession session Nothing
        -- restartSession would not suffice, since session restart
        -- doesn't stop the exe, so we need to interrupt manually.
        interrupt runActionsExe
        resOrEx <- runWait runActionsExe
        case resOrEx of
          Right result -> assertEqual "after runExe" (ExitFailure 2) result
          _ -> assertFailure $ "Unexpected run result: " ++ show resOrEx
        result' <- runWait runActionsExe
        assertEqual "" result' (Right $ ExitFailure 2)
    )
<<<<<<< HEAD
  , ( "Call runWait after termination (started new snippet in meantime)"
    , withSession defaultSession $ \session -> do
        let upd = (updateCodeGeneration True)
               <> (updateSourceFile "M.hs" . BSLC.pack . unlines $
                    [ "module M where"
                    , "import Control.Concurrent"
                    , "hello :: IO ()"
                    , "hello = putStrLn \"Hello World\""
                    , "slowHello :: IO ()"
                    , "slowHello = threadDelay 2000000 >> putStrLn \"Oh, hello\""
                    ])
        updateSessionD session upd 1
        assertNoErrors session

        -- Start first snippet and wait for it to terminate
        runActions1 <- runStmt session "M" "hello"
        do (output, result) <- runWaitAll runActions1
           assertEqual "" RunOk result
           assertEqual "" (BSLC.pack "Hello World\n") output

        -- Start second snippet
        runActions2 <- runStmt session "M" "slowHello"

        -- While it is running, call runWait again on the old runActions, make
        -- sure it's still the same
        do result <- runWait runActions1
           assertEqual "" result (Right RunOk)

        -- Make sure that a call to 'runStmt' throws an exception
        -- (because we are still in running state)
        assertRaises "runStmt during running code"
          (== userError "State not idle")
          (runStmt session "M" "hello")

        -- Now call runWait on the *new* runActions and make sure we
        -- get the right result
        do (output, result) <- runWaitAll runActions2
           assertEqual "" RunOk result
           assertEqual "" (BSLC.pack "Oh, hello\n") output
    )
=======
>>>>>>> 52564b81
  , ( "Don't recompile unnecessarily (single module)"
    , withSession defaultSession $ \session -> do
        let upd = (updateCodeGeneration True)
               <> (updateSourceFile "A.hs" . BSLC.pack . unlines $
                    [ "module A where"
                    , "a :: IO ()"
                    , "a = print 'a'"
                    ])

        counter <- newCounter

        updateSession session upd (\_ -> incCounter counter)
        assertCounter counter 1

        resetCounter counter
        updateSession session upd (\_ -> incCounter counter)
        assertCounter counter 0
    )
  , ( "Don't recompile unnecessarily (A depends on B)"
    , withSession defaultSession $ \session -> do
        -- 'updA' is defined so that the interface of 'updA n' is different
        -- to the interface of 'updA m' (with n /= m)
        let updA n = updateSourceFile "A.hs" . BSLC.pack . unlines $
                       [ "module A where"
                       , "import B"
                       ]
                      ++
                       [ "a" ++ show i ++ " = b" ++ show i
                       | i <- [0 .. n :: Int]
                       ]
        let updB n = updateSourceFile "B.hs" . BSLC.pack . unlines $
                       [ "module B where"
                       ]
                      ++
                       [ "b" ++ show i ++ " = return () :: IO ()"
                       | i <- [0 .. n :: Int]
                       ]
        let upd = updateCodeGeneration True <> updA 0 <> updB 0

        counter <- newCounter

        -- Initial compilation needs to recompile for A and B
        updateSession session upd (\_ -> incCounter counter)
        assertCounter counter 2

        -- Overwriting B with the same code requires no compilation at all
        resetCounter counter
        updateSession session (updB 0) (\_ -> incCounter counter)
        assertCounter counter 0

        -- Nor does overwriting A with the same code
        resetCounter counter
        updateSession session (updA 0) (\_ -> incCounter counter)
        assertCounter counter 0

        -- Giving B a new interface means both A and B need to be recompiled
        resetCounter counter
        updateSession session (updB 1) (\_ -> incCounter counter)
        assertCounter counter 2

        -- Changing the interface of A only requires recompilation of A
        resetCounter counter
        updateSession session (updA 1) (\_ -> incCounter counter)
        assertCounter counter 1
    )
  , ( "First snippet closes stdin; next snippet unaffected"
    , withSession defaultSession $ \session -> do
        let updates2 = mconcat
                [ updateCodeGeneration True
                , updateSourceFile "Main.hs" (BSLC.pack "import System.IO\nmain = hClose stdin")
                ]
        updateSession session updates2 $ const $ return ()
        ra2 <- runStmt session "Main" "main"
        out2b <- runWait ra2
        assertEqual "" out2b (Right RunOk)

        let updates3 =
              updateSourceFile "Main.hs" (BSLC.pack "main = getLine >>= putStrLn")
        updateSession session updates3 $ const $ return ()
        ra3 <- runStmt session "Main" "main"
        supplyStdin ra3 (BSSC.pack "Michael\n")
        (output, out3b) <- runWaitAll ra3
        assertEqual "" RunOk out3b
        assertEqual "" (BSLC.pack "Michael\n") output
    )
  , ( "First snippet closes stdin (interrupted 'interact'); next snippet unaffected"
    , withSession defaultSession $ \session -> do
        let updates2 = mconcat
                [ updateCodeGeneration True
                , updateSourceFile "Main.hs" (BSLC.pack "main = getContents >>= putStr")
                , updateStdoutBufferMode $ RunLineBuffering Nothing
                ]
        updateSession session updates2 $ const $ return ()
        ra2 <- runStmt session "Main" "main"
        supplyStdin ra2 (BSSC.pack "hello\n")
        out2a <- runWait ra2
        out2a @?= Left (BSSC.pack "hello\n")
        interrupt ra2
        out2b <- runWait ra2
        case out2b of
          Right result -> assertBool "" (isAsyncException result)
          _ -> assertFailure $ "Unexpected run result: " ++ show out2b

        let updates3 = mconcat
                [ updateCodeGeneration True
                , updateSourceFile "Main.hs" (BSLC.pack "main = putStrLn \"Hi!\" >> getLine >> return ()")
                , updateStdoutBufferMode $ RunLineBuffering Nothing
                ]
        updateSession session updates3 $ const $ return ()
        ra3 <- runStmt session "Main" "main"
        out3a <- runWait ra3
        out3a @?= Left (BSSC.pack "Hi!\n")
        supplyStdin ra3 (BSSC.pack "Michael\n")
        out3b <- runWait ra3
        assertEqual "" out3b (Right RunOk)
    )
  , ( "First snippet closes stdout; next snippet unaffected"
    , withSession defaultSession $ \session -> do
        let updates2 = mconcat
                [ updateCodeGeneration True
                , updateSourceFile "Main.hs" (BSLC.pack "import System.IO\nmain = hClose stdout")
                ]
        updateSession session updates2 $ const $ return ()
        ra2 <- runStmt session "Main" "main"
        out2b <- runWait ra2
        assertEqual "" out2b (Right RunOk)

        let updates3 =
              updateSourceFile "Main.hs" (BSLC.pack "main = getLine >>= putStrLn")
        updateSession session updates3 $ const $ return ()
        ra3 <- runStmt session "Main" "main"
        supplyStdin ra3 (BSSC.pack "Michael\n")
        (output, out3b) <- runWaitAll ra3
        assertEqual "" RunOk out3b
        assertEqual "" (BSLC.pack "Michael\n") output
    )
  , ( "First snippet closes stderr; next snippet unaffected"
    , withSession defaultSession $ \session -> do
        let updates2 = mconcat
                [ updateCodeGeneration True
                , updateSourceFile "Main.hs" (BSLC.pack "import System.IO\nmain = hClose stderr")
                ]
        updateSession session updates2 $ const $ return ()
        ra2 <- runStmt session "Main" "main"
        out2b <- runWait ra2
        assertEqual "" out2b (Right RunOk)

        let updates3 =
              updateSourceFile "Main.hs" (BSLC.pack "import System.IO\nmain = getLine >>= hPutStrLn stderr")
        updateSession session updates3 $ const $ return ()
        ra3 <- runStmt session "Main" "main"
        supplyStdin ra3 (BSSC.pack "Michael\n")
        (output, out3b) <- runWaitAll ra3
        assertEqual "" RunOk out3b
        assertEqual "" (BSLC.pack "Michael\n") output
    )
  , ( "Snippet closes stderr, using timeout buffering"
    , withSession defaultSession $ \session -> do
        let upd = mconcat [
                      updateCodeGeneration True
                    , updateStdoutBufferMode $ RunLineBuffering Nothing
                    , updateStderrBufferMode $ RunBlockBuffering (Just 4096) (Just 250000)
                    , updateSourceFile "Main.hs" . BSLC.pack . unlines $ [
                          "import Control.Concurrent"
                        , "import Control.Monad"
                        , "import System.IO"
                        , "main :: IO ()"
                        , "main = do"
                        , "  hClose stderr"
                        , "  forM_ [1 :: Int .. 3] $ \\i -> do"
                        , "    print i"
                        , "    threadDelay 500000"
                        ]
                    ]
        updateSessionD session upd 1
        ra <- runStmt session "Main" "main"
        forM_ [1 :: Int .. 3] $ \i -> do
          result <- runWait ra
          result @?= Left (BSSC.pack $ show i ++ "\n")

        finalResult <- runWait ra
        assertEqual "" finalResult (Right RunOk)
     )
  , ( "Make sure encoding is UTF8"
    , withSession defaultSession $ \session -> do
        let upd = (updateCodeGeneration True)
               <> (updateSourceFile "M.hs" . BSL8.fromString . unlines $
                    [ "module M where"
                    , "main :: IO ()"
                    , "main = putStrLn \"你好\""
                    ])
        updateSessionD session upd 1
        assertNoErrors session
        runActions <- runStmt session "M" "main"
        (output, result) <- runWaitAll runActions
        assertEqual "" RunOk result
        assertEqual "" (BSL8.fromString "你好\n") output

        {- This is probably not fixable, because the code itself would need
        -- to specify IO.utf8, and we don't want to modify it.
        let m = "M"
            updExe = buildExe [] [(Text.pack m, "M.hs")]
        updateSessionD session updExe 2
        runActionsExe <- runExe session m
        (outExe, statusExe) <- runWaitAll runActionsExe
        assertEqual "Output from runExe"
                   "你好\n"
                    outExe
        assertEqual "after runExe" ExitSuccess statusExe
        -}
    )
  , ( "Using something from a different package (no \"Loading package\" msg)"
      -- We pick something from the haskell platform but that doesn't come with ghc itself
      -- https://github.com/haskell/haskell-platform/blob/2012.4.0.0/haskell-platform.cabal
    , withSession (withOpts []) $ \session -> do
        let upd = (updateCodeGeneration True)
               <> (updateSourceFile "M.hs" . BSL8.fromString . unlines $
                    [ "module M where"
                    , "import Control.Monad.IO.Class" -- From transformers
                    , "hello :: IO ()"
                    , "hello = liftIO $ print 5"
                    ])
        updateSessionD session upd 1
        assertNoErrors session
        runActions <- runStmt session "M" "hello"
        (output, result) <- runWaitAll runActions
        assertEqual "" RunOk result
        assertEqual "" (BSL8.fromString "5\n") output
    )
  , ( "Using the FFI via GHC API"
    , withSession defaultSession $ \session -> do
        let upd = mconcat [
                updateCodeGeneration True
              , updateSourceFileFromFile "test/FFI/Main.hs"
              , updateSourceFileFromFile "test/FFI/life.c"
              , updateSourceFileFromFile "test/FFI/life.h"
              ]
        updateSessionD session upd 3
        assertNoErrors session
        runActions <- runStmt session "Main" "main"
        (output, result) <- runWaitAll runActions
        case result of
          RunOk -> assertEqual "" (BSL8.fromString "42\n") output
          _     -> assertFailure $ "Unexpected run result: " ++ show result
    )
  , ( "Using the FFI via GHC API with restartSession"
    , withSession defaultSession $ \session -> do
        let upd = mconcat [
                updateCodeGeneration True
              , updateSourceFileFromFile "test/FFI/Main.hs"
              , updateSourceFileFromFile "test/FFI/life.c"
              , updateSourceFileFromFile "test/FFI/life.h"
              ]
        updateSessionD session upd 3
        assertNoErrors session

        restartSession session Nothing
        updateSessionD session mempty 3
        assertNoErrors session

        runActions <- runStmt session "Main" "main"
        (output, result) <- runWaitAll runActions
        case result of
          RunOk -> assertEqual "" (BSL8.fromString "42\n") output
          _     -> assertFailure $ "Unexpected run result: " ++ show result
    )
  , ( "Using the FFI via GHC API with deleting and re-adding the .c file"
    , withSession defaultSession $ \session -> do
        let upd = mconcat [
                updateCodeGeneration True
              , updateSourceFileFromFile "test/FFI/Main.hs"
              , updateSourceFileFromFile "test/FFI/life.c"
              , updateSourceFileFromFile "test/FFI/life.h"
              ]
        updateSessionD session upd 3
        assertNoErrors session

        updateSessionD session (updateSourceFileDelete "test/FFI/life.c") 0
        assertNoErrors session

        updateSessionD session (updateSourceFileFromFile "test/FFI/life.c") 4
        assertNoErrors session

        updateSessionD session (updateSourceFileDelete "test/FFI/life.c") 0
        assertNoErrors session

        restartSession session Nothing
        updateSessionD session mempty 1
        assertOneError session

        updateSessionD session (updateSourceFileFromFile "test/FFI/life.c") 4
        assertNoErrors session

        runActions <- runStmt session "Main" "main"
        (output, result) <- runWaitAll runActions
        case result of
          RunOk -> assertEqual "" (BSL8.fromString "42\n") output
          _     -> assertFailure $ "Unexpected run result: " ++ show result
    )
  , ( "Using the FFI via GHC API with deleting and adding a different .c file"
    , withSession defaultSession $ \session -> do
        let upd = mconcat [
                updateCodeGeneration True
              , updateSourceFileFromFile "test/FFI/Main.hs"
              , updateSourceFileFromFile "test/FFI/life.c"
              , updateSourceFileFromFile "test/FFI/life.h"
              ]
        updateSessionD session upd 3
        assertNoErrors session

        updateSessionD session (updateSourceFileDelete "test/FFI/life.c"
                                <> updateSourceFileDelete "test/FFI/life.h") 0
        assertNoErrors session

{- duplicate definition for symbol...    errorMsg = "Server killed"
        updateSessionD session (updateSourceFileFromFile "test/FFI/ffiles/life.c"
                                <> updateSourceFileFromFile "test/FFI/ffiles/local.h"
                                <> updateSourceFileFromFile "test/FFI/ffiles/life.h") 4
        assertNoErrors session
        runActions <- runStmt session "Main" "main"
        (output, result) <- runWaitAll runActions
        case result of
          RunOk -> assertEqual "" (BSL8.fromString "42\n") output
          _     -> assertFailure $ "Unexpected run result: " ++ show result
-}
    )
  , ( "Using the FFI from a subdir and compiled via buildExe"
    , withSession defaultSession $ \session -> do
        let upd = mconcat [
                updateCodeGeneration True
              , updateSourceFileFromFile "test/FFI/Main2.hs"
              , updateSourceFileFromFile "test/FFI/ffiles/life.c"
              , updateSourceFileFromFile "test/FFI/ffiles/life.h"
              , updateSourceFileFromFile "test/FFI/ffiles/local.h"
              ]
        updateSessionD session upd 3
        assertNoErrors session
        let m = "Main"
            upd2 = buildExe [] [(Text.pack m, "test/FFI/Main2.hs")]
        updateSessionD session upd2 1
        distDir <- getDistDir session
        buildStderr <- readFile $ distDir </> "build/ide-backend-exe.stderr"
        assertEqual "buildStderr empty" "" buildStderr
        exeOut <- readProcess (distDir </> "build" </> m </> m) [] []
        assertEqual "FFI exe output" "42\n" exeOut
        runActionsExe <- runExe session m
        (outExe, statusExe) <- runWaitAll runActionsExe
        assertEqual "Output from runExe"
                    "42\n"
                    outExe
        assertEqual "after runExe" ExitSuccess statusExe
    )
  , ( "Using the FFI with TH and MIN_VERSION_base via buildExe"
    , withSession defaultSession $ \session -> do
        let upd = mconcat [
                updateCodeGeneration True
              , updateSourceFileFromFile "Main3.hs"
              , updateSourceFileFromFile "A.hs"
              , updateSourceFileFromFile "ffiles/life.c"
              , updateSourceFileFromFile "ffiles/life.h"
              , updateSourceFileFromFile "ffiles/local.h"
              ]
        withCurrentDirectory "test/FFI" $ updateSessionD session upd 4
        assertNoErrors session
        let m = "Main"
            upd2 = buildExe [] [(Text.pack m, "Main3.hs")]
        updateSessionD session upd2 3
        distDir <- getDistDir session
        buildStderr <- readFile $ distDir </> "build/ide-backend-exe.stderr"
        assertEqual "buildStderr empty" "" buildStderr
        exeOut <- readProcess (distDir </> "build" </> m </> m) [] []
        assertEqual "FFI exe output" "84\n" exeOut
        runActionsExe <- runExe session m
        (outExe, statusExe) <- runWaitAll runActionsExe
        assertEqual "Output from runExe"
                    "84\n"
                    outExe
        assertEqual "after runExe" ExitSuccess statusExe
    )
  , ( "Using the FFI with withIncludes, TH and MIN_VERSION_base via buildExe"
    , withSession (withIncludes "test/FFI") $ \session -> do
        let upd = mconcat [
                updateCodeGeneration True
              , updateSourceFileFromFile "test/FFI/Main3.hs"
              , updateSourceFileFromFile "test/FFI/A.hs"
              , updateSourceFileFromFile "test/FFI/ffiles/life.c"
              , updateSourceFileFromFile "test/FFI/ffiles/life.h"
              , updateSourceFileFromFile "test/FFI/ffiles/local.h"
              ]
        updateSessionD session upd 4
        assertNoErrors session
        let m = "Main"
            upd2 = buildExe [] [(Text.pack m, "Main3.hs")]
        updateSessionD session upd2 3
        distDir <- getDistDir session
        buildStderr <- readFile $ distDir </> "build/ide-backend-exe.stderr"
        assertEqual "buildStderr empty" "" buildStderr
        exeOut <- readProcess (distDir </> "build" </> m </> m) [] []
        assertEqual "FFI exe output" "84\n" exeOut
        runActionsExe <- runExe session m
        (outExe, statusExe) <- runWaitAll runActionsExe
        assertEqual "Output from runExe"
                    "84\n"
                    outExe
        assertEqual "after runExe" ExitSuccess statusExe
    )
  , ( "Using the FFI with withIncludes, TH and MIN_VERSION_base via buildExe and with restartSession"
    , withSession (withIncludes "test/FFI") $ \session -> do
        let upd = mconcat [
                updateCodeGeneration True
              , updateSourceFileFromFile "test/FFI/Main3.hs"
              , updateSourceFileFromFile "test/FFI/A.hs"
              , updateSourceFileFromFile "test/FFI/ffiles/life.c"
              , updateSourceFileFromFile "test/FFI/ffiles/life.h"
              , updateSourceFileFromFile "test/FFI/ffiles/local.h"
              ]
        updateSessionD session upd 4
        assertNoErrors session

        restartSession session Nothing
        updateSessionD session mempty 4
        assertNoErrors session

        updateSessionD session (updateSourceFileDelete "test/FFI/ffiles/life.c"
                                <> updateSourceFileDelete "test/FFI/ffiles/life.h"
                                <> updateSourceFileDelete "test/FFI/ffiles/local.h") 0
        assertNoErrors session

        restartSession session Nothing
        updateSessionD session mempty 4
        assertOneError session

        updateSessionD session (updateSourceFileFromFile "test/FFI/life.h"
                                <> updateSourceFileFromFile "test/FFI/life.c") 4
        assertNoErrors session

        let m = "Main"
            upd2 = buildExe [] [(Text.pack m, "Main3.hs")]
        updateSessionD session upd2 3
        distDir <- getDistDir session
        buildStderr <- readFile $ distDir </> "build/ide-backend-exe.stderr"
        assertEqual "buildStderr empty" "" buildStderr
        exeOut <- readProcess (distDir </> "build" </> m </> m) [] []
        assertEqual "FFI exe output" "84\n" exeOut
        runActionsExe <- runExe session m
        (outExe, statusExe) <- runWaitAll runActionsExe
        assertEqual "Output from runExe"
                    "84\n"
                    outExe
        assertEqual "after runExe" ExitSuccess statusExe
    )
  , ( "Using the FFI with withIncludes and TargetsExclude"
    , withSession (withIncludes "test/FFI") $ \session -> do
        let upd = mconcat [
                updateCodeGeneration True
              , updateSourceFileFromFile "test/FFI/Main.hs"
              , updateSourceFileFromFile "test/FFI/Main2.hs"
              , updateSourceFileFromFile "test/FFI/Main3.hs"
              , updateSourceFileFromFile "test/FFI/A.hs"
              , updateSourceFileFromFile "test/FFI/ffiles/life.c"
              , updateSourceFileFromFile "test/FFI/ffiles/life.h"
              , updateSourceFileFromFile "test/FFI/ffiles/local.h"
              , updateTargets (TargetsExclude ["test/FFI/life.c", "test/FFI/life.h", "life.c", "life.h", "test/FFI/Main.hs", "test/FFI/Main2.hs"])
                            ]
        updateSessionD session upd 4
        assertNoErrors session
        updateSessionD session (updateSourceFileDelete "test/FFI/ffiles/life.c") 0
        assertNoErrors session

        restartSession session Nothing
        updateSessionD session mempty 1
        assertOneError session

        -- Without the restartSession we get
{-
GHCi runtime linker: fatal error: I found a duplicate definition for symbol
   meaningOfLife
whilst processing object file
   /tmp/ide-backend-test.28928/dist.28928/objs/test/FFI/ffiles/life.o
This could be caused by:
   * Loading two different object files which export the same symbol
   * Specifying the same object file twice on the GHCi command line
   * An incorrect `package.conf' entry, causing some object to be
     loaded twice.
GHCi cannot safely continue in this situation.  Exiting now.  Sorry.

  Using the FFI via GHC API with deleting and adding a different .c file: [Failed]
Unexpected errors: SourceError {errorKind = KindServerDied, errorSpan = <<server died>>, errorMsg = "Server killed"}
-}
        updateSessionD session (updateSourceFileFromFile "test/FFI/life.c"
                                <> updateSourceFileFromFile "test/FFI/life.h") 5
        assertNoErrors session

        let m = "Main"
            upd2 = buildExe [] [(Text.pack m, "Main3.hs")]
        updateSessionD session upd2 3
        distDir <- getDistDir session
        buildStderr <- readFile $ distDir </> "build/ide-backend-exe.stderr"
        assertEqual "buildStderr empty" "" buildStderr
        exeOut <- readProcess (distDir </> "build" </> m </> m) [] []
        assertEqual "FFI exe output" "84\n" exeOut
        runActionsExe <- runExe session m
        (outExe, statusExe) <- runWaitAll runActionsExe
        assertEqual "Output from runExe"
                    "84\n"
                    outExe
        assertEqual "after runExe" ExitSuccess statusExe

        -- This is the one test where test the .cabal file; doing this
        -- consistently in other tests is painful because the precise format of
        -- the generated file changes so often
        dotCabalFromName <- getDotCabal session
        let dotCabal = dotCabalFromName "libName" $ Version [1, 0] []
        version <- getGhcVersion session
        case version of
          GHC742 -> assertEqual "dotCabal" (BSLC.pack "name: libName\nversion: X.Y.Z\ncabal-version: X.Y.Z\nbuild-type: Simple\nlicense: AllRightsReserved\nlicense-file: \"\"\ndata-dir: \"\"\n \nlibrary\n    build-depends: array ==X.Y.Z, base ==X.Y.Z,\n                   containers ==X.Y.Z, deepseq ==X.Y.Z, ghc-prim ==X.Y.Z,\n                   integer-gmp ==X.Y.Z, pretty ==X.Y.Z, template-haskell ==X.Y.Z\n    exposed-modules: A\n    exposed: True\n    buildable: True\n    c-sources: test/FFI/life.c\n    default-language: Haskell2010\n    other-extensions: TemplateHaskell\n    install-includes: life.h local.h life.h\n    hs-source-dirs: test/FFI\n \n ") (ignoreVersions dotCabal)
          GHC78  -> assertEqual "dotCabal" (BSLC.pack "name: libName\nversion: X.Y.Z\ncabal-version: X.Y.Z\nbuild-type: Simple\nlicense: AllRightsReserved\nlicense-file: \"\"\ndata-dir: \"\"\n \nlibrary\n    build-depends: array ==X.Y.Z, base ==X.Y.Z,\n                   containers ==X.Y.Z, deepseq ==X.Y.Z, ghc-prim ==X.Y.Z,\n                   integer-gmp ==X.Y.Z, pretty ==X.Y.Z, template-haskell ==X.Y.Z\n    exposed-modules: A\n    exposed: True\n    buildable: True\n    c-sources: test/FFI/life.c\n    default-language: Haskell2010\n    other-extensions: TemplateHaskell\n    install-includes: life.h local.h life.h\n    hs-source-dirs: test/FFI\n \n ") (ignoreVersions dotCabal)
        let pkgDir = distDir </> "dotCabal.test"
        createDirectoryIfMissing False pkgDir
        BSLC.writeFile (pkgDir </> "libName.cabal") dotCabal
        checkWarns <- checkPackage pkgDir
        assertCheckWarns checkWarns
    )
  , ( "Using the FFI with dynamic include, TH and MIN_VERSION_base via buildExe"
    , withSession defaultSession $ \session -> do
        updateSessionD session
                       (updateRelativeIncludes [])
                       0
        let upd = mconcat [
                updateCodeGeneration True
              , updateSourceFileFromFile "test/FFI/Main3.hs"
              , updateSourceFileFromFile "test/FFI/A.hs"
              , updateSourceFileFromFile "test/FFI/ffiles/life.c"
              , updateSourceFileFromFile "test/FFI/ffiles/life.h"
              , updateSourceFileFromFile "test/FFI/ffiles/local.h"
              ]
        updateSessionD session upd 4
        assertNoErrors session

        updateSessionD session
                       (updateRelativeIncludes ["test/FFI"])
                       4
        assertNoErrors session

        let m = "Main"
            upd2 = buildExe [] [(Text.pack m, "Main3.hs")]
        updateSessionD session upd2 3
        distDir <- getDistDir session
        buildStderr <- readFile $ distDir </> "build/ide-backend-exe.stderr"
        assertEqual "buildStderr empty" "" buildStderr
        exeOut <- readProcess (distDir </> "build" </> m </> m) [] []
        assertEqual "FFI exe output" "84\n" exeOut
        runActionsExe <- runExe session m
        (outExe, statusExe) <- runWaitAll runActionsExe
        assertEqual "Output from runExe"
                    "84\n"
                    outExe
        assertEqual "after runExe" ExitSuccess statusExe
    )
  , ( "Using the FFI with dynamic include and TargetsInclude"
    , withSession defaultSession $ \session -> do
        let upd = mconcat [
                updateCodeGeneration True
              , updateTargets (TargetsInclude ["test/FFI/Main.hs"])
              , updateSourceFileFromFile "test/FFI/Main.hs"
              , updateSourceFileFromFile "test/FFI/Main2.hs"
              , updateSourceFileFromFile "test/FFI/Main3.hs"
              , updateSourceFileFromFile "test/FFI/A.hs"
              , updateSourceFileFromFile "test/FFI/ffiles/life.c"
              , updateSourceFileFromFile "test/FFI/ffiles/life.h"
              , updateSourceFileFromFile "test/FFI/ffiles/local.h"
              ]
        updateSessionD session upd 4
        assertNoErrors session

        updateSessionD session
                       (updateRelativeIncludes ["test/FFI"])
                       4
        assertNoErrors session

        updateSessionD session (updateTargets (TargetsInclude ["test/FFI/Main2.hs"])) 3
        assertNoErrors session

        updateSessionD session (updateTargets (TargetsInclude ["test/FFI/Main3.hs"])) 4
        assertNoErrors session

        let m = "Main"
            upd2 = buildExe [] [(Text.pack m, "Main3.hs")]
        updateSessionD session upd2 3
        distDir <- getDistDir session
        buildStderr <- readFile $ distDir </> "build/ide-backend-exe.stderr"
        assertEqual "buildStderr empty" "" buildStderr
        exeOut <- readProcess (distDir </> "build" </> m </> m) [] []
        assertEqual "FFI exe output" "84\n" exeOut
        runActionsExe <- runExe session m
        (outExe, statusExe) <- runWaitAll runActionsExe
        assertEqual "Output from runExe"
                    "84\n"
                    outExe
        assertEqual "after runExe" ExitSuccess statusExe
    )
  , ( "Build executable from 2 TH files"
    , withSession defaultSession $ \session -> do
        let upd = updateCodeGeneration True
               <> (updateSourceFile "A.hs" . BSLC.pack . unlines $
                    [ "{-# LANGUAGE TemplateHaskell #-}"
                    , "module A where"
                    , "import Language.Haskell.TH"
                    , "ex1 :: Q Exp"
                    , "ex1 = [| \\x -> x |]"
                    , "ex2 :: Q Type"
                    , "ex2 = [t| String -> String |]"
                    , "ex3 :: Q [Dec]"
                    , "ex3 = [d| foo x = x |]"
                    ])
               <> (updateSourceFile "B.hs" . BSLC.pack . unlines $
                    [ "{-# LANGUAGE TemplateHaskell #-}"
                    , "module Main where"
                    , "import A"
                      -- Types and expressions
                    , "ex5 :: $ex2"
                    , "ex5 = $ex1"
                      -- Just to test slightly larger expressions
                    , "ex6 :: $(return =<< ex2)"
                    , "ex6 = $(ex1 >>= return)"
                      -- Declarations
                    , "$ex3"
                      -- Outcome
                    , "main :: IO ()"
                    , "main = print $ $ex1 42"
                    ])
        updateSessionD session upd 2
        assertNoErrors session
        let m = "Main"
            upd2 = buildExe [] [(Text.pack m, "B.hs")]
        updateSessionD session upd2 3
        distDir <- getDistDir session
        buildStderr <- readFile $ distDir </> "build/ide-backend-exe.stderr"
        assertEqual "buildStderr empty" "" buildStderr
    )
  , ( "Build executable from Main"
    , withSession (withOpts []) $ \session -> do
        withCurrentDirectory "test/MainModule" $ do
          loadModulesFrom session "."
          assertNoErrors session
        let m = "Main"
            upd = buildExe [] [(Text.pack m, "ParFib.hs")]
        updateSessionD session upd 3
        distDir <- getDistDir session
        fibOut <- readProcess (distDir </> "build" </> m </> m) [] []
        assertEqual "ParFib exe output"
                    "running 'A single file with a code to run in parallel' from test/MainModule, which says fib 24 = 75025\n"
                    fibOut
        runActionsExe <- runExe session m
        (outExe, statusExe) <- runWaitAll runActionsExe
        assertEqual "Output from runExe"
                    "running 'A single file with a code to run in parallel' from test/MainModule, which says fib 24 = 75025\n"
                    outExe
        assertEqual "after runExe" ExitSuccess statusExe
    )
  , ( "Build executable from Main with explicit -package"
    , let packageOpts = [ "-hide-all-packages"
                        , "-package base"
                        , "-package parallel"
                        , "-package old-time"
                        ]
      in withSession (withOpts packageOpts) $ \session -> do
        withCurrentDirectory "test/MainModule" $ do
          loadModulesFrom session "."
          assertNoErrors session
        let m = "Main"
            upd = buildExe [] [(Text.pack m, "ParFib.hs")]
        updateSessionD session upd 3
        distDir <- getDistDir session
        fibOut <- readProcess (distDir </> "build" </> m </> m) [] []
        assertEqual "ParFib exe output"
                    "running 'A single file with a code to run in parallel' from test/MainModule, which says fib 24 = 75025\n"
                    fibOut
        runActionsExe <- runExe session m
        (outExe, statusExe) <- runWaitAll runActionsExe
        assertEqual "Output from runExe"
                    "running 'A single file with a code to run in parallel' from test/MainModule, which says fib 24 = 75025\n"
                    outExe
        assertEqual "after runExe" ExitSuccess statusExe
    )
  , ( "Build executable from ParFib.Main"
    , withSession (withOpts []) $ \session -> do
        withCurrentDirectory "test/MainModule" $ do
          loadModulesFrom session "."
          assertNoErrors session
        let m = "ParFib.Main"
            upd = buildExe [] [ (Text.pack m, "ParFib.Main.hs")
                              , (Text.pack "Main", "ParFib.hs") ]
        updateSessionD session upd 4
        assertNoErrors session
        let upd2 = buildExe [] [(Text.pack "Main", "ParFib.hs")]
        updateSessionD session upd2 0
        distDir <- getDistDir session
        fibOut <- readProcess (distDir </> "build" </> m </> m) [] []
        assertEqual "ParFib exe output"
                    "running 'A single file with a code to run in parallel' from test/MainModule, which says fib 24 = 75025\n"
                    fibOut
        runActionsExe <- runExe session m
        (outExe, statusExe) <- runWaitAll runActionsExe
        assertEqual "Output from runExe"
                    "running 'A single file with a code to run in parallel' from test/MainModule, which says fib 24 = 75025\n"
                    outExe
        assertEqual "after runExe" ExitSuccess statusExe
    )
  , ( "Build executable with a wrong filename and fail"
    , withSession (withOpts []) $ \session -> do
        withCurrentDirectory "test/MainModule" $ do
          loadModulesFrom session "."
          assertNoErrors session
        let m = "Main"
            upd = buildExe [] [(Text.pack m, "foooooooooooooooo.hs")]
        status0 <- getBuildExeStatus session
        assertEqual "before exe build" Nothing status0
        updateSessionD session upd 1
        assertNoErrors session
        status1 <- getBuildExeStatus session
        assertEqual "failure after exe build" (Just $ ExitFailure 1) status1
    )
  , ( "Build .cabal from TH with a wrong libname and don't fail"
    , withSession (withOpts ["-XTemplateHaskell"]) $ \session -> do
        withCurrentDirectory "test" $ do
          (originalUpdate, lm) <- getModulesFrom session "TH"
          let update = originalUpdate <> updateCodeGeneration True
          updateSessionD session update (length lm)
        assertNoErrors session
        dotCabalFromName <- getDotCabal session
        let dotCabal = dotCabalFromName "--///fo/name" $ Version [-1, -9] []
        assertBool ".cabal not empty" $ not $ BSLC.null dotCabal
    )
  , ( "Build licenses from TH with a wrong cabals dir and don't fail"
    , withSession (withOpts ["-XTemplateHaskell"]) $ \session -> do
        withCurrentDirectory "test" $ do
          (originalUpdate, lm) <- getModulesFrom session "TH"
          let update = originalUpdate <> updateCodeGeneration True
          updateSessionD session update (length lm)
        assertNoErrors session
        let upd = buildLicenses "--/fooo /fooo/foo"
        updateSessionD session upd 99
        distDir <- getDistDir session
        licensesErrs <- readFile $ distDir </> "licenses.stderr"
        assertBool "licensesErrs length" $ length licensesErrs > 0
        status <- getBuildLicensesStatus session
        assertEqual "after license build" (Just ExitSuccess) status
    )
  , ( "Build haddocks from ParFib"
    , withSession (withOpts []) $ \session -> do
        withCurrentDirectory "test/MainModule" $ do
          loadModulesFrom session "."
          assertNoErrors session
        let upd = buildDoc
        updateSessionD session upd 1
        distDir <- getDistDir session
        indexExists <- doesFileExist $ distDir </> "doc/html/main/index.html"
        assertBool "ParFib haddock files" indexExists
        hoogleExists <- doesFileExist $ distDir </> "doc/html/main/main-1.0.txt"
        assertBool "ParFib hoogle files" hoogleExists
    )
  , ( "Fail on empty package DB"
    , assertRaises ""
        (\e -> e == userError "Invalid package DB stack: []")
        (withSession (withDBStack []) $ \_ -> return ())
    )
  , ( "Build licenses from ParFib"
    , withSession (withOpts []) $ \session -> do
        withCurrentDirectory "test/MainModule" $ do
          loadModulesFrom session "."
          assertNoErrors session
        let upd = buildLicenses "test/MainModule/cabals"
        updateSessionD session upd 6
        distDir <- getDistDir session
        licensesErrs <- readFile $ distDir </> "licenses.stderr"
        assertEqual "licensesErrs length" 0 (length licensesErrs)
        status <- getBuildLicensesStatus session
        assertEqual "after license build" (Just ExitSuccess) status
        licensesWarns <- readFile $ distDir </> "licenses.stdout"
        assertEqual "licensesWarns length" 0 (length licensesWarns)
        licenses <- readFile $ distDir </> "licenses.txt"
        assertBool "licenses length" $ length licenses >= 21409
    )
  , ( "Build licenses from Cabal"
    , withSession (withOpts []) $ \session -> do
        withCurrentDirectory "test/Cabal" $ do
          loadModulesFrom session "."
          assertNoErrors session
        let upd = buildLicenses "test/Puns/cabals"  -- 7 packages missing
        updateSessionD session upd 99
        distDir <- getDistDir session
        licensesErrs <- readFile $ distDir </> "licenses.stderr"
        assertBool "licensesErrs length" $ length licensesErrs <= 576
        status <- getBuildLicensesStatus session
        assertEqual "after license build" (Just ExitSuccess) status
        licensesWarns <- readFile $ distDir </> "licenses.stdout"
        assertEqual "licensesWarns length" 138 (length licensesWarns)
        licenses <- readFile $ distDir </> "licenses.txt"
        assertBool "licenses length" $ length licenses >= 21423
    )
  , ( "Build licenses from 1000 packages fixed in config with no license file"
    , withSession (withOpts []) $ \session -> do
        distDir <- getDistDir session
        let licenseFixedConfig
              :: Int -> [( String
                         , (Maybe License, Maybe FilePath, Maybe String)
                         )]
            licenseFixedConfig 0 = []
            licenseFixedConfig n =
              ("p" ++ show n, (Just BSD3, Nothing, Nothing))
              : licenseFixedConfig (n - 1)
            lics = licenseFixedConfig 1000
            pkgs = map (\(name, _) ->
                         PackageId{ packageName = Text.pack name
                                  , packageVersion = Just $ Text.pack "1.0" }
                       ) lics
        status <- buildLicsFromPkgs defaultSessionConfig
                    pkgs "test" distDir lics (\_ -> return ())
        assertEqual "after license build" ExitSuccess status
        licensesErrs <- readFile $ distDir </> "licenses.stderr"
        assertEqual "licensesErrs length" 0 (length licensesErrs)
        licenses <- readFile $ distDir </> "licenses.txt"
        assertBool "licenses length" $ length licenses >= 1527726
    )
  , ( "Build licenses from 1000 packages fixed in config with no useful info"
    , withSession (withOpts []) $ \session -> do
        distDir <- getDistDir session
        let licenseFixedConfig
              :: Int -> [( String
                         , (Maybe License, Maybe FilePath, Maybe String)
                         )]
            licenseFixedConfig 0 = []
            licenseFixedConfig n =
              ("p" ++ show n, (Just BSD3, Just "test/BSD_TEST", Nothing))
              : licenseFixedConfig (n - 1)
            lics = licenseFixedConfig 1000
            pkgs = map (\(name, _) ->
                         PackageId{ packageName = Text.pack name
                                  , packageVersion = Just $ Text.pack "1.0" }
                       ) lics
        status <- buildLicsFromPkgs defaultSessionConfig
                    pkgs "test" distDir lics (\_ -> return ())
        assertEqual "after license build" ExitSuccess status
        licensesWarns <- readFile $ distDir </> "licenses.stdout"
        assertEqual "licensesWarns length" 0 (length licensesWarns)
        licenses <- readFile $ distDir </> "licenses.txt"
        assertBool "licenses length" $ length licenses >= 63619
    )
  , ( "Type information 1: Local identifiers and Prelude"
    , ifIdeBackendHaddockTestsEnabled defaultSession $ \session -> do
        let upd = (updateSourceFile "A.hs" . BSLC.pack . unlines $
                    [ "module A where"
                    , "a = (5 :: Int)"
                    , "b = a + 6"
                    , "c = True"
                    , "d = foldr"
                    ])
        updateSessionD session upd 1
        assertNoErrors session
        assertIdInfo session "A" (2,1,2,2) "a" VarName "Int" "main:A" "A.hs@2:1-2:2" "" "binding occurrence"
        assertIdInfo session "A" (3,1,3,2) "b" VarName "Int" "main:A" "A.hs@3:1-3:2" "" "binding occurrence"
        assertIdInfo session "A" (3,5,3,6) "a" VarName "Int" "main:A" "A.hs@2:1-2:2" "" "defined locally"
        assertIdInfo session "A" (3,7,3,8) "+" VarName "Num a => a -> a -> a" "base-4.5.1.0:GHC.Num" "<no location info>" "base-4.5.1.0:Prelude" "imported from base-4.5.1.0:Prelude at A.hs@1:8-1:9"
        assertIdInfo session "A" (4,1,4,2) "c" VarName "Bool" "main:A" "A.hs@4:1-4:2" "" "binding occurrence"
        assertIdInfo session "A" (4,5,4,9) "True" DataName "" "ghc-prim-0.2.0.0:GHC.Types" "<wired into compiler>" "base-4.5.1.0:Data.Bool" "wired in to the compiler"
        assertIdInfo session "A" (5,1,5,2) "d" VarName "(a -> b -> b) -> b -> [a] -> b" "main:A" "A.hs@5:1-5:2" "" "binding occurrence"
        assertIdInfo session "A" (5,5,5,10) "foldr" VarName "(a1 -> b1 -> b1) -> b1 -> [a1] -> b1" "base-4.5.1.0:GHC.Base" "<no location info>" "base-4.5.1.0:Data.List" "imported from base-4.5.1.0:Prelude at A.hs@1:8-1:9"
        {- TODO: reenable
        assertEqual "Haddock link for A.b should be correct"
                    "main/latest/doc/html/A.html#v:b" $
                    haddockLink (idMapToMap idMapB Map.! SourceSpan "B.hs" 5 8 5 9)
        -}
    )
  , ( "Type information 2: Simple ADTs"
    , withSession defaultSession $ \session -> do
        let upd = (updateSourceFile "A.hs" . BSLC.pack . unlines $
                    [ "module A where"
                    , "data T = MkT"
                    ])
        updateSessionD session upd 1
        assertNoErrors session
        assertIdInfo' session "A" (2,6,2,7) (2,6,2,7) "T" TcClsName [] "main:A" [(GHC742, "A.hs@2:6-2:7"), (GHC78, "A.hs@2:1-2:13")] "" (allVersions "binding occurrence")
        assertIdInfo session "A" (2,10,2,13) "MkT" DataName "T" "main:A" "A.hs@2:10-2:13" "" "binding occurrence"
    )
  , ( "Type information 3: Polymorphism"
    , ifIdeBackendHaddockTestsEnabled defaultSession $ \session -> do
        let upd = (updateSourceFile "A.hs" . BSLC.pack . unlines $
                    [ "module A where"
                    , "data TMaybe a = TNothing | TJust a"
                    , ""
                    , "f1 x = x"
                    , "f2 = \\x -> x"
                    , ""
                    , "g1 x y = x"
                    , "g2 = \\x y -> x"
                    , ""
                    , "h1 = h1go True False"
                    , "  where"
                    , "    h1go x y = x"
                    , ""
                    , "h2 = h2go True False"
                    , "  where"
                    , "    h2go = \\x y -> x"
                    ])
        updateSessionD session upd 1
        assertNoErrors session
        assertIdInfo' session "A" (2,6,2,12) (2,6,2,12) "TMaybe" TcClsName [] "main:A" [(GHC742, "A.hs@2:6-2:12"), (GHC78, "A.hs@2:1-2:35")] "" (allVersions "binding occurrence")
        assertIdInfo session "A" (2,13,2,14) "a" TvName "" "main:A" "A.hs@2:13-2:14" "" "binding occurrence"
        assertIdInfo session "A" (2,17,2,25) "TNothing" DataName "TMaybe a" "main:A" "A.hs@2:17-2:25" "" "binding occurrence"
        assertIdInfo' session "A" (2,28,2,33) (2,28,2,33) "TJust" DataName (allVersions "a -> TMaybe a") "main:A" [(GHC742, "A.hs@2:28-2:33"), (GHC78, "A.hs@2:28-2:35")] "" (allVersions "binding occurrence")
        assertIdInfo session "A" (2,34,2,35) "a" TvName "" "main:A" "A.hs@2:13-2:14" "" "defined locally"
        assertIdInfo session "A" (4,1,4,3) "f1" VarName "t -> t" "main:A" "A.hs@4:1-4:3" "" "binding occurrence"
        assertIdInfo session "A" (4,4,4,5) "x" VarName "t" "main:A" "A.hs@4:4-4:5" "" "binding occurrence"
        assertIdInfo session "A" (4,8,4,9) "x" VarName "t" "main:A" "A.hs@4:4-4:5" "" "defined locally"
        assertIdInfo session "A" (5,1,5,3) "f2" VarName "t -> t" "main:A" "A.hs@5:1-5:3" "" "binding occurrence"
        assertIdInfo session "A" (5,7,5,8) "x" VarName "t" "main:A" "A.hs@5:7-5:8" "" "binding occurrence"
        assertIdInfo session "A" (5,12,5,13) "x" VarName "t" "main:A" "A.hs@5:7-5:8" "" "defined locally"
        assertIdInfo session "A" (7,1,7,3) "g1" VarName "t -> t1 -> t" "main:A" "A.hs@7:1-7:3" "" "binding occurrence"
        assertIdInfo session "A" (7,4,7,5) "x" VarName "t" "main:A" "A.hs@7:4-7:5" "" "binding occurrence"
        assertIdInfo session "A" (7,6,7,7) "y" VarName "t1" "main:A" "A.hs@7:6-7:7" "" "binding occurrence"
        assertIdInfo session "A" (7,10,7,11) "x" VarName "t" "main:A" "A.hs@7:4-7:5" "" "defined locally"
        assertIdInfo session "A" (8,1,8,3) "g2" VarName "t -> t1 -> t" "main:A" "A.hs@8:1-8:3" "" "binding occurrence"
        assertIdInfo session "A" (8,7,8,8) "x" VarName "t" "main:A" "A.hs@8:7-8:8" "" "binding occurrence"
        assertIdInfo session "A" (8,9,8,10) "y" VarName "t1" "main:A" "A.hs@8:9-8:10" "" "binding occurrence"
        assertIdInfo session "A" (8,14,8,15) "x" VarName "t" "main:A" "A.hs@8:7-8:8" "" "defined locally"
        assertIdInfo session "A" (10,1,10,3) "h1" VarName "Bool" "main:A" "A.hs@10:1-10:3" "" "binding occurrence"
        assertIdInfo session "A" (10,6,10,10) "h1go" VarName "t -> t1 -> t" "main:A" "A.hs@12:5-12:9" "" "defined locally"
        assertIdInfo session "A" (10,11,10,15) "True" DataName "" "ghc-prim-0.2.0.0:GHC.Types" "<wired into compiler>" "base-4.5.1.0:Data.Bool" "wired in to the compiler"
        assertIdInfo session "A" (10,16,10,21) "False" DataName "" "ghc-prim-0.2.0.0:GHC.Types" "<wired into compiler>" "base-4.5.1.0:Data.Bool" "wired in to the compiler"
        assertIdInfo session "A" (12,5,12,9) "h1go" VarName "t -> t1 -> t" "main:A" "A.hs@12:5-12:9" "" "binding occurrence"
        assertIdInfo session "A" (12,10,12,11) "x" VarName "t" "main:A" "A.hs@12:10-12:11" "" "binding occurrence"
        assertIdInfo session "A" (12,12,12,13) "y" VarName "t1" "main:A" "A.hs@12:12-12:13" "" "binding occurrence"
        assertIdInfo session "A" (12,16,12,17) "x" VarName "t" "main:A" "A.hs@12:10-12:11" "" "defined locally"
        assertIdInfo session "A" (14,1,14,3) "h2" VarName "Bool" "main:A" "A.hs@14:1-14:3" "" "binding occurrence"
        assertIdInfo session "A" (14,6,14,10) "h2go" VarName "t -> t1 -> t" "main:A" "A.hs@16:5-16:9" "" "defined locally"
        assertIdInfo session "A" (14,11,14,15) "True" DataName "" "ghc-prim-0.2.0.0:GHC.Types" "<wired into compiler>" "base-4.5.1.0:Data.Bool" "wired in to the compiler"
        assertIdInfo session "A" (14,16,14,21) "False" (DataName) "" "ghc-prim-0.2.0.0:GHC.Types" "<wired into compiler>" "base-4.5.1.0:Data.Bool" "wired in to the compiler"
        assertIdInfo session "A" (16,5,16,9) "h2go" VarName "t -> t1 -> t" "main:A" "A.hs@16:5-16:9" "" "binding occurrence"
        assertIdInfo session "A" (16,13,16,14) "x" VarName "t" "main:A" "A.hs@16:13-16:14" "" "binding occurrence"
        assertIdInfo session "A" (16,15,16,16) "y" VarName "t1" "main:A" "A.hs@16:15-16:16" "" "binding occurrence"
        assertIdInfo session "A" (16,20,16,21) "x" VarName "t" "main:A" "A.hs@16:13-16:14" "" "defined locally"
    )
  , ( "Type information 4: Multiple modules"
    , withSession defaultSession $ \session -> do
        let upd = (updateSourceFile "A.hs" . BSLC.pack . unlines $
                    [ "module A where"
                    , "data T = MkT"
                    ])
                    -- Make sure that an occurrence of MkT in a second module
                    -- doesn't cause us to lose type information we learned
                    -- while processing the first
               <> (updateSourceFile "B.hs" . BSLC.pack . unlines $
                    [ "module B where"
                    , "import A"
                    , "foo = MkT"
                    ])
        updateSessionD session upd 2
        assertNoErrors session
        assertIdInfo' session "A" (2,6,2,7) (2,6,2,7) "T" TcClsName [] "main:A" [(GHC742, "A.hs@2:6-2:7"), (GHC78, "A.hs@2:1-2:13")] "" (allVersions "binding occurrence")
        assertIdInfo session "A" (2,10,2,13) "MkT" DataName "T" "main:A" "A.hs@2:10-2:13" "" "binding occurrence"
        assertIdInfo session "B" (3,1,3,4) "foo" VarName "T" "main:B" "B.hs@3:1-3:4" "" "binding occurrence"
        assertIdInfo session "B" (3,7,3,10) "MkT" DataName "T" "main:A" "A.hs@2:10-2:13" "" "imported from main:A at B.hs@2:1-2:9"
    )
  , ( "Type information 5: External packages, type sigs, scoped type vars, kind sigs"
    , let opts = [ "-XScopedTypeVariables"
                 , "-XKindSignatures"
                 ]
      in ifIdeBackendHaddockTestsEnabled (withOpts opts) $ \session -> do
        let upd = (updateSourceFile "A.hs" . BSLC.pack . unlines $
                    [ "module A where"

                    , "import Control.Parallel"

                    , "e = True `pseq` False"

                    , "f :: a -> a"
                    , "f x = x"

                    , "g :: forall a. a -> a"
                    , "g x = x"

                    , "h :: forall a. a -> a"
                    , "h x = y"
                    , "  where"
                    , "    y :: a"
                    , "    y = x"

                    , "i :: forall (t :: * -> *) a. t a -> t a"
                    , "i x = x"
                    ])
        updateSessionD session upd 2
        assertNoErrors session
        assertIdInfo session "A" (3,1,3,2) "e" VarName "Bool" "main:A" "A.hs@3:1-3:2" "" "binding occurrence"
        assertIdInfo session "A" (3,5,3,9) "True" DataName "" "ghc-prim-0.2.0.0:GHC.Types" "<wired into compiler>" "base-4.5.1.0:Data.Bool" "wired in to the compiler"
        assertIdInfo session "A" (3,10,3,16) "pseq" VarName "a -> b -> b" "parallel-3.2.0.3:Control.Parallel" "<no location info>" "parallel-3.2.0.3:Control.Parallel" "imported from parallel-3.2.0.3:Control.Parallel at A.hs@2:1-2:24"
        assertIdInfo session "A" (3,17,3,22) "False" DataName "" "ghc-prim-0.2.0.0:GHC.Types" "<wired into compiler>" "base-4.5.1.0:Data.Bool" "wired in to the compiler"
        assertIdInfo session "A" (4,1,4,2) "f" VarName "a -> a" "main:A" "A.hs@5:1-5:2" "" "defined locally"
        assertIdInfo' session "A" (4,6,4,7) (4,6,4,7) "a" TvName [] "main:A" [(GHC742, "A.hs@4:6-4:7"), (GHC78, "A.hs@4:6-4:12")] "" (allVersions "defined locally")
        assertIdInfo' session "A" (4,11,4,12) (4,11,4,12) "a" TvName [] "main:A" [(GHC742, "A.hs@4:6-4:7"), (GHC78, "A.hs@4:6-4:12")] "" (allVersions "defined locally")
        assertIdInfo session "A" (5,1,5,2) "f" VarName "a -> a" "main:A" "A.hs@5:1-5:2" "" "binding occurrence"
        assertIdInfo session "A" (5,3,5,4) "x" VarName "a" "main:A" "A.hs@5:3-5:4" "" "binding occurrence"
        assertIdInfo session "A" (5,7,5,8) "x" VarName "a" "main:A" "A.hs@5:3-5:4" "" "defined locally"
        assertIdInfo session "A" (6,1,6,2) "g" VarName "a -> a" "main:A" "A.hs@7:1-7:2" "" "defined locally"
        assertIdInfo session "A" (6,13,6,14) "a" TvName "" "main:A" "A.hs@6:13-6:14" "" "binding occurrence"
        assertIdInfo session "A" (6,16,6,17) "a" TvName "" "main:A" "A.hs@6:13-6:14" "" "defined locally"
        assertIdInfo session "A" (6,21,6,22) "a" TvName "" "main:A" "A.hs@6:13-6:14" "" "defined locally"
        assertIdInfo session "A" (7,1,7,2) "g" VarName "a -> a" "main:A" "A.hs@7:1-7:2" "" "binding occurrence"
        assertIdInfo session "A" (7,3,7,4) "x" VarName "a" "main:A" "A.hs@7:3-7:4" "" "binding occurrence"
        assertIdInfo session "A" (7,7,7,8) "x" VarName "a" "main:A" "A.hs@7:3-7:4" "" "defined locally"
        assertIdInfo session "A" (8,1,8,2) "h" VarName "a -> a" "main:A" "A.hs@9:1-9:2" "" "defined locally"
        assertIdInfo session "A" (8,13,8,14) "a" TvName "" "main:A" "A.hs@8:13-8:14" "" "binding occurrence"
        assertIdInfo session "A" (8,16,8,17) "a" TvName "" "main:A" "A.hs@8:13-8:14" "" "defined locally"
        assertIdInfo session "A" (8,21,8,22) "a" TvName "" "main:A" "A.hs@8:13-8:14" "" "defined locally"
        assertIdInfo session "A" (9,1,9,2) "h" VarName "a -> a" "main:A" "A.hs@9:1-9:2" "" "binding occurrence"
        assertIdInfo session "A" (9,3,9,4) "x" VarName "a" "main:A" "A.hs@9:3-9:4" "" "binding occurrence"
        assertIdInfo session "A" (9,7,9,8) "y" VarName "a" "main:A" "A.hs@12:5-12:6" "" "defined locally"
        assertIdInfo session "A" (11,5,11,6) "y" VarName "a" "main:A" "A.hs@12:5-12:6" "" "defined locally"
        assertIdInfo session "A" (11,5,11,6) "y" VarName "a" "main:A" "A.hs@12:5-12:6" "" "defined locally"
        assertIdInfo session "A" (11,10,11,11) "a" TvName "" "main:A" "A.hs@8:13-8:14" "" "defined locally"
        assertIdInfo session "A" (11,10,11,11) "a" TvName "" "main:A" "A.hs@8:13-8:14" "" "defined locally"
        assertIdInfo session "A" (12,5,12,6) "y" VarName "a" "main:A" "A.hs@12:5-12:6" "" "binding occurrence"
        assertIdInfo session "A" (12,9,12,10) "x" VarName "a" "main:A" "A.hs@9:3-9:4" "" "defined locally"
        assertIdInfo session "A" (13,1,13,2) "i" VarName "t a -> t a" "main:A" "A.hs@14:1-14:2" "" "defined locally"
        assertIdInfo session "A" (13,13,13,26) "t" TvName "" "main:A" "A.hs@13:13-13:26" "" "binding occurrence"
        assertIdInfo session "A" (13,27,13,28) "a" TvName "" "main:A" "A.hs@13:27-13:28" "" "binding occurrence"
        assertIdInfo session "A" (13,30,13,31) "t" TvName "" "main:A" "A.hs@13:13-13:26" "" "defined locally"
        assertIdInfo session "A" (13,32,13,33) "a" TvName "" "main:A" "A.hs@13:27-13:28" "" "defined locally"
        assertIdInfo session "A" (13,37,13,38) "t" TvName "" "main:A" "A.hs@13:13-13:26" "" "defined locally"
        assertIdInfo session "A" (13,39,13,40) "a" TvName "" "main:A" "A.hs@13:27-13:28" "" "defined locally"
        assertIdInfo session "A" (14,1,14,2) "i" VarName "t a -> t a" "main:A" "A.hs@14:1-14:2" "" "binding occurrence"
        assertIdInfo session "A" (14,3,14,4) "x" VarName "t a" "main:A" "A.hs@14:3-14:4" "" "binding occurrence"
        assertIdInfo session "A" (14,7,14,8) "x" VarName "t a" "main:A" "A.hs@14:3-14:4" "" "defined locally"
    )
  , ( "Type information 6: Reusing type variables"
    , withSession (withOpts ["-XScopedTypeVariables"]) $ \session -> do
        let upd = (updateSourceFile "A.hs" . BSLC.pack . unlines $
                    [ "module A where"

                    , "f1 (x, y) = x"
                    , "f2 (x, y) = x"

                    , "f3 (x, y) = f4 (x, y)"
                    , "  where"
                    , "    f4 (x, y) = x"

                    , "f5 :: forall t t1. (t, t1) -> t"
                    , "f5 (x, y) = f6 (x, y)"
                    , "  where"
                    , "    f6 :: forall t2. (t, t2) -> t"
                    , "    f6 (x, y) = x"
                    ])
        updateSessionD session upd 2
        assertNoErrors session
        assertIdInfo session "A" (2,1,2,3) "f1" VarName "(t, t1) -> t" "main:A" "A.hs@2:1-2:3" "" "binding occurrence"
        assertIdInfo session "A" (2,5,2,6) "x" VarName "t" "main:A" "A.hs@2:5-2:6" "" "binding occurrence"
        assertIdInfo session "A" (2,8,2,9) "y" VarName "t1" "main:A" "A.hs@2:8-2:9" "" "binding occurrence"
        assertIdInfo session "A" (2,13,2,14) "x" VarName "t" "main:A" "A.hs@2:5-2:6" "" "defined locally"
        assertIdInfo session "A" (3,1,3,3) "f2" VarName "(t, t1) -> t" "main:A" "A.hs@3:1-3:3" "" "binding occurrence"
        assertIdInfo session "A" (3,5,3,6) "x" VarName "t" "main:A" "A.hs@3:5-3:6" "" "binding occurrence"
        assertIdInfo session "A" (3,8,3,9) "y" VarName "t1" "main:A" "A.hs@3:8-3:9" "" "binding occurrence"
        assertIdInfo session "A" (3,13,3,14) "x" VarName "t" "main:A" "A.hs@3:5-3:6" "" "defined locally"
        assertIdInfo session "A" (4,1,4,3) "f3" VarName "(t, t1) -> t" "main:A" "A.hs@4:1-4:3" "" "binding occurrence"
        assertIdInfo session "A" (4,5,4,6) "x" VarName "t" "main:A" "A.hs@4:5-4:6" "" "binding occurrence"
        assertIdInfo session "A" (4,8,4,9) "y" VarName "t1" "main:A" "A.hs@4:8-4:9" "" "binding occurrence"
        assertIdInfo session "A" (4,13,4,15) "f4" VarName "(t2, t3) -> t2" "main:A" "A.hs@6:5-6:7" "" "defined locally"
        assertIdInfo session "A" (4,17,4,18) "x" VarName "t" "main:A" "A.hs@4:5-4:6" "" "defined locally"
        assertIdInfo session "A" (4,20,4,21) "y" VarName "t1" "main:A" "A.hs@4:8-4:9" "" "defined locally"
        assertIdInfo session "A" (6,5,6,7) "f4" VarName "(t2, t3) -> t2" "main:A" "A.hs@6:5-6:7" "" "binding occurrence"
        assertIdInfo session "A" (6,9,6,10) "x" VarName "t2" "main:A" "A.hs@6:9-6:10" "" "binding occurrence"
        assertIdInfo session "A" (6,12,6,13) "y" VarName "t3" "main:A" "A.hs@6:12-6:13" "" "binding occurrence"
        assertIdInfo session "A" (6,17,6,18) "x" VarName "t2" "main:A" "A.hs@6:9-6:10" "" "defined locally"
        assertIdInfo session "A" (7,1,7,3) "f5" VarName "(t, t1) -> t" "main:A" "A.hs@8:1-8:3" "" "defined locally"
        assertIdInfo session "A" (7,14,7,15) "t" TvName "" "main:A" "A.hs@7:14-7:15" "" "binding occurrence"
        assertIdInfo session "A" (7,16,7,18) "t1" TvName "" "main:A" "A.hs@7:16-7:18" "" "binding occurrence"
        assertIdInfo session "A" (7,21,7,22) "t" TvName "" "main:A" "A.hs@7:14-7:15" "" "defined locally"
        assertIdInfo session "A" (7,24,7,26) "t1" TvName "" "main:A" "A.hs@7:16-7:18" "" "defined locally"
        assertIdInfo session "A" (7,31,7,32) "t" TvName "" "main:A" "A.hs@7:14-7:15" "" "defined locally"
        assertIdInfo session "A" (8,1,8,3) "f5" VarName "(t, t1) -> t" "main:A" "A.hs@8:1-8:3" "" "binding occurrence"
        assertIdInfo session "A" (8,5,8,6) "x" VarName "t" "main:A" "A.hs@8:5-8:6" "" "binding occurrence"
        assertIdInfo session "A" (8,8,8,9) "y" VarName "t1" "main:A" "A.hs@8:8-8:9" "" "binding occurrence"
        assertIdInfo session "A" (8,13,8,15) "f6" VarName "(t, t2) -> t" "main:A" "A.hs@11:5-11:7" "" "defined locally"
        assertIdInfo session "A" (8,17,8,18) "x" VarName "t" "main:A" "A.hs@8:5-8:6" "" "defined locally"
        assertIdInfo session "A" (8,20,8,21) "y" VarName "t1" "main:A" "A.hs@8:8-8:9" "" "defined locally"
        assertIdInfo session "A" (10,5,10,7) "f6" VarName "(t, t2) -> t" "main:A" "A.hs@11:5-11:7" "" "defined locally"
        assertIdInfo session "A" (10,5,10,7) "f6" VarName "(t, t2) -> t" "main:A" "A.hs@11:5-11:7" "" "defined locally"
        assertIdInfo session "A" (10,18,10,20) "t2" TvName "" "main:A" "A.hs@10:18-10:20" "" "binding occurrence"
        assertIdInfo session "A" (10,18,10,20) "t2" TvName "" "main:A" "A.hs@10:18-10:20" "" "binding occurrence"
        assertIdInfo session "A" (10,23,10,24) "t" TvName "" "main:A" "A.hs@7:14-7:15" "" "defined locally"
        assertIdInfo session "A" (10,23,10,24) "t" TvName "" "main:A" "A.hs@7:14-7:15" "" "defined locally"
        assertIdInfo session "A" (10,26,10,28) "t2" TvName "" "main:A" "A.hs@10:18-10:20" "" "defined locally"
        assertIdInfo session "A" (10,26,10,28) "t2" TvName "" "main:A" "A.hs@10:18-10:20" "" "defined locally"
        assertIdInfo session "A" (10,33,10,34) "t" TvName "" "main:A" "A.hs@7:14-7:15" "" "defined locally"
        assertIdInfo session "A" (10,33,10,34) "t" TvName "" "main:A" "A.hs@7:14-7:15" "" "defined locally"
        assertIdInfo session "A" (11,5,11,7) "f6" VarName "(t, t2) -> t" "main:A" "A.hs@11:5-11:7" "" "binding occurrence"
        assertIdInfo session "A" (11,9,11,10) "x" VarName "t" "main:A" "A.hs@11:9-11:10" "" "binding occurrence"
        assertIdInfo session "A" (11,12,11,13) "y" VarName "t2" "main:A" "A.hs@11:12-11:13" "" "binding occurrence"
        assertIdInfo session "A" (11,17,11,18) "x" VarName "t" "main:A" "A.hs@11:9-11:10" "" "defined locally"
    )
  , ( "Type information 7: Qualified imports"
    , ifIdeBackendHaddockTestsEnabled defaultSession $ \session -> do
        let upd = (updateSourceFile "A.hs" . BSLC.pack . unlines $
                    [ "module A where"
                    , "import Data.Maybe"
                    , "import qualified Data.List"
                    , "import qualified Data.Function as F"
                    , "foo = (fromJust, Data.List.and, F.on)"
                    ])
        updateSessionD session upd 2
        assertNoErrors session
        assertIdInfo session "A" (5,1,5,4) "foo" VarName "(Maybe a -> a, [Bool] -> Bool, (b -> b -> c) -> (a1 -> b) -> a1 -> a1 -> c)" "main:A" "A.hs@5:1-5:4" "" "binding occurrence"
        assertIdInfo session "A" (5,8,5,16) "fromJust" VarName "Maybe a2 -> a2" "base-4.5.1.0:Data.Maybe" "<no location info>" "base-4.5.1.0:Data.Maybe" "imported from base-4.5.1.0:Data.Maybe at A.hs@2:1-2:18"
        assertIdInfo session "A" (5,18,5,31) "and" VarName "[Bool] -> Bool" "base-4.5.1.0:GHC.List" "<no location info>" "base-4.5.1.0:Data.List" "imported from base-4.5.1.0:Data.List as 'Data.List.' at A.hs@3:1-3:27"
        assertIdInfo session "A" (5,33,5,37) "on" VarName "(b1 -> b1 -> c1) -> (a2 -> b1) -> a2 -> a2 -> c1" "base-4.5.1.0:Data.Function" "<no location info>" "base-4.5.1.0:Data.Function" "imported from base-4.5.1.0:Data.Function as 'F.' at A.hs@4:1-4:36"
    )
  , ( "Type information 8: Imprecise source spans"
    , ifIdeBackendHaddockTestsEnabled defaultSession $ \session -> do
        let upd = (updateSourceFile "A.hs" . BSLC.pack . unlines $
                    [ "module A where"
                    , "main = print True"
                    ])
        updateSessionD session upd 1
        assertNoErrors session

        let checkPrint span = assertIdInfo' session "A" span (2, 8, 2, 13) "print" VarName (allVersions "Show a => a -> IO ()") "base-4.5.1.0:System.IO" (allVersions "<no location info>") "base-4.5.1.0:System.IO" (allVersions "imported from base-4.5.1.0:Prelude at A.hs@1:8-1:9")

        checkPrint (2,8,2,13)
        checkPrint (2,8,2,8)
        checkPrint (2,8,2,9)
        checkPrint (2,9,2,9)
        checkPrint (2,9,2,10)
        checkPrint (2,9,2,13)
    )
  , ( "Type information 9a: Quasi-quotation (QQ in own package)"
    , withSession defaultSession $ \session -> do
        let upd = updateCodeGeneration True
               <> (updateSourceFile "A.hs" . BSLC.pack . unlines $
                    [ "{-# LANGUAGE TemplateHaskell #-}"
                    , "module A where"
                    , "import Language.Haskell.TH.Quote"
                    , "qq = QuasiQuoter {"
                    , "         quoteExp  = \\str -> case str of"
                    , "                                \"a\" -> [| True |]"
                    , "                                \"b\" -> [| id True |]"
                    , "                                \"c\" -> [| True || False |]"
                    , "                                \"d\" -> [| False |]"
                    , "       , quotePat  = undefined"
                    , "       , quoteType = undefined"
                    , "       , quoteDec  = undefined"
                    , "       }"
                    ])
               <> (updateSourceFile "B.hs" . BSLC.pack . unlines $
                    [ "{-# LANGUAGE QuasiQuotes #-}"
                    , "module B where"
                    , "import A"
                    -- 1234567890123
                    , "ex1 = [qq|a|]"
                    , "ex2 = [qq|b|]"
                    , "ex3 = [qq|c|]"
                    , "ex4 = [qq|d|]"
                    ])
        updateSessionD session upd 2
        assertNoErrors session
        {-
        let span l c = SourceSpan { spanFilePath   = "B.hs"
                                  , spanFromLine   = l
                                  , spanFromColumn = c
                                  , spanToLine     = l
                                  , spanToColumn   = c
                                  }
        print (idInfo (Text.pack "B") (span 4 11))
        print (idInfo (Text.pack "B") (span 5 11))
        print (idInfo (Text.pack "B") (span 6 11))
        print (idInfo (Text.pack "B") (span 7 11))
        -}
        assertIdInfo session "B" (4,7,4,14) "qq" VarName "QuasiQuoter" "main:A" "A.hs@4:1-4:3" "" "imported from main:A at B.hs@3:1-3:9"
        assertIdInfo session "B" (5,7,5,14) "qq" VarName "QuasiQuoter" "main:A" "A.hs@4:1-4:3" "" "imported from main:A at B.hs@3:1-3:9"
        assertIdInfo session "B" (6,7,6,14) "qq" VarName "QuasiQuoter" "main:A" "A.hs@4:1-4:3" "" "imported from main:A at B.hs@3:1-3:9"
        assertIdInfo session "B" (7,7,7,14) "qq" VarName "QuasiQuoter" "main:A" "A.hs@4:1-4:3" "" "imported from main:A at B.hs@3:1-3:9"
    )
  , ( "Type information 9b: Quasi-quotation (QQ in separate package, check home module info)"
    , ifIdeBackendHaddockTestsEnabled defaultSession $ \session -> do
        let upd = updateCodeGeneration True
               <> (updateSourceFile "Main.hs" . BSLC.pack . unlines $
                    [ "{-# LANGUAGE TypeFamilies, QuasiQuotes, MultiParamTypeClasses,"
                    , "             TemplateHaskell, OverloadedStrings #-}"
                    , "import Yesod"

                    , "data Piggies = Piggies"

                    , "instance Yesod Piggies"

                    , "mkYesod \"Piggies\" [parseRoutes|"
                    , "  / HomeR GET"
                    , "|]"

                    , "getHomeR = defaultLayout [whamlet|"
                    , "  Welcome to the Pigsty!"
                    , "  |]"

                    , "main = warpEnv Piggies"
                    ])
        updateSessionD session upd 2

        errs <- getSourceErrors session
        case errs of
          [] -> do
            -- TODO: why don't we get type information here?
            assertIdInfo session "Main" (6,19,8,3) "parseRoutes" VarName "" "yesod-routes-1.2.0.1:Yesod.Routes.Parse" "<no location info>" "yesod-core-1.2.2:Yesod.Core.Dispatch" "imported from yesod-1.2.1:Yesod at Main.hs@3:1-3:13"
            assertIdInfo session "Main" (9,26,11,5) "whamlet" VarName "" "yesod-core-1.2.2:Yesod.Core.Widget" "<no location info>" "yesod-core-1.2.2:Yesod.Core.Widget" "imported from yesod-1.2.1:Yesod at Main.hs@3:1-3:13"
          _ ->
            putStrLn "WARNING: Skipping due to errors (probably yesod package not installed)"
    )
  , ( "Type information 10: Template Haskell"
    , ifIdeBackendHaddockTestsEnabled defaultSession $ \session -> do
        let upd = updateCodeGeneration True
               <> (updateSourceFile "A.hs" . BSLC.pack . unlines $
                    [ "{-# LANGUAGE TemplateHaskell #-}"
                    , "module A where"
                    , "import Language.Haskell.TH"
                    , "ex1 :: Q Exp"
                    , "ex1 = [| \\x -> x |]"
                    , "ex2 :: Q Type"
                    , "ex2 = [t| String -> String |]"
                    , "ex3 :: Q [Dec]"
                    , "ex3 = [d| foo x = x |]"
                    ])
               <> (updateSourceFile "B.hs" . BSLC.pack . unlines $
                    [ "{-# LANGUAGE TemplateHaskell #-}"
                    , "module B where"
                    , "import A"
                      -- Types and expressions
                    , "ex5 :: $ex2"
                    , "ex5 = $ex1"
                      -- Just to test slightly larger expressions
                    , "ex6 :: $(return =<< ex2)"
                    , "ex6 = $(ex1 >>= return)"
                      -- Declarations
                    , "$ex3"
                    ])
        updateSessionD session upd 2
        assertNoErrors session
        assertIdInfo session "A" (4,1,4,4) "ex1" VarName "Q Exp" "main:A" "A.hs@5:1-5:4" "" "defined locally"
        assertIdInfo session "A" (4,8,4,9) "Q" TcClsName "" "template-haskell-2.7.0.0:Language.Haskell.TH.Syntax" "<no location info>" "template-haskell-2.7.0.0:Language.Haskell.TH.Syntax" "imported from template-haskell-2.7.0.0:Language.Haskell.TH at A.hs@3:1-3:27"
        assertIdInfo session "A" (4,10,4,13) "Exp" TcClsName "" "template-haskell-2.7.0.0:Language.Haskell.TH.Syntax" "<no location info>" "template-haskell-2.7.0.0:Language.Haskell.TH.Syntax" "imported from template-haskell-2.7.0.0:Language.Haskell.TH at A.hs@3:1-3:27"
        assertIdInfo session "A" (5,1,5,4) "ex1" VarName "Q Exp" "main:A" "A.hs@5:1-5:4" "" "binding occurrence"
        assertIdInfo session "A" (5,11,5,12) "x" VarName "" "main:A" "A.hs@5:11-5:12" "" "binding occurrence"
        assertIdInfo session "A" (5,16,5,17) "x" VarName "" "main:A" "A.hs@5:11-5:12" "" "defined locally"
        assertIdInfo session "A" (6,1,6,4) "ex2" VarName "Q Type" "main:A" "A.hs@7:1-7:4" "" "defined locally"
        assertIdInfo session "A" (6,8,6,9) "Q" TcClsName "" "template-haskell-2.7.0.0:Language.Haskell.TH.Syntax" "<no location info>" "template-haskell-2.7.0.0:Language.Haskell.TH.Syntax" "imported from template-haskell-2.7.0.0:Language.Haskell.TH at A.hs@3:1-3:27"
        assertIdInfo session "A" (6,10,6,14) "Type" TcClsName "" "template-haskell-2.7.0.0:Language.Haskell.TH.Syntax" "<no location info>" "template-haskell-2.7.0.0:Language.Haskell.TH.Syntax" "imported from template-haskell-2.7.0.0:Language.Haskell.TH at A.hs@3:1-3:27"
        assertIdInfo session "A" (7,1,7,4) "ex2" VarName "Q Type" "main:A" "A.hs@7:1-7:4" "" "binding occurrence"
        assertIdInfo session "A" (7,11,7,17) "String" TcClsName "" "base-4.5.1.0:GHC.Base" "<no location info>" "base-4.5.1.0:Data.String" "imported from base-4.5.1.0:Prelude at A.hs@2:8-2:9"
        assertIdInfo session "A" (7,21,7,27) "String" TcClsName "" "base-4.5.1.0:GHC.Base" "<no location info>" "base-4.5.1.0:Data.String" "imported from base-4.5.1.0:Prelude at A.hs@2:8-2:9"
        assertIdInfo session "B" (4,1,4,4) "ex5" VarName "String -> String" "main:B" "B.hs@5:1-5:4" "" "defined locally"
        assertIdInfo session "B" (4,8,4,12) "ex2" VarName "Q Type" "main:A" "A.hs@7:1-7:4" "" "imported from main:A at B.hs@3:1-3:9"
        assertIdInfo session "B" (5,1,5,4) "ex5" VarName "String -> String" "main:B" "B.hs@5:1-5:4" "" "binding occurrence"
        assertIdInfo session "B" (5,7,5,11) "ex1" VarName "Q Exp" "main:A" "A.hs@5:1-5:4" "" "imported from main:A at B.hs@3:1-3:9"

        assertIdInfo session "B" (6,21,6,24) "ex2" VarName "Q Type" "main:A" "A.hs@7:1-7:4" "" "imported from main:A at B.hs@3:1-3:9"
        assertIdInfo session "B" (7,9,7,12) "ex1" VarName "Q Exp" "main:A" "A.hs@5:1-5:4" "" "imported from main:A at B.hs@3:1-3:9"
        assertIdInfo session "B" (8,1,8,5) "ex3" VarName "Q [Dec]" "main:A" "A.hs@9:1-9:4" "" "imported from main:A at B.hs@3:1-3:9"
    )
  , ( "Type information 11: Take advantage of scope (1)"
    , ifIdeBackendHaddockTestsEnabled defaultSession $ \session -> do
        let upd = (updateSourceFile "A.hs" . BSLC.pack . unlines $
                    [ "module A where"
                    , "main = print True"
                    ])
        updateSessionD session upd 1
        assertNoErrors session
        assertIdInfo session "A" (2,8,2,13) "print" VarName "Show a => a -> IO ()" "base-4.5.1.0:System.IO" "<no location info>" "base-4.5.1.0:System.IO" "imported from base-4.5.1.0:Prelude at A.hs@1:8-1:9"
    )
  , ( "Type information 12: Take advantage of scope (2)"
    , ifIdeBackendHaddockTestsEnabled defaultSession $ \session -> do
        let upd = (updateSourceFile "A.hs" . BSLC.pack . unlines $
                    [ "module A where"
                    , "import Data.ByteString (append)"
                    , "foo = append"
                    ])
        updateSessionD session upd 1
        assertNoErrors session
        assertIdInfo session "A" (3,7,3,13) "append" VarName "Data.ByteString.Internal.ByteString -> Data.ByteString.Internal.ByteString -> Data.ByteString.Internal.ByteString" "bytestring-0.9.2.1:Data.ByteString" "<no location info>" "bytestring-0.9.2.1:Data.ByteString" "imported from bytestring-0.9.2.1:Data.ByteString at A.hs@2:25-2:31"
    )
  , ( "Type information 13: Take advantage of scope (3)"
    , ifIdeBackendHaddockTestsEnabled defaultSession $ \session -> do
        let upd = (updateSourceFile "A.hs" . BSLC.pack . unlines $
                    [ "module A where"
                    , "import Data.ByteString"
                    , "foo = append"
                    ])
        updateSessionD session upd 1
        assertNoErrors session
        assertIdInfo session "A" (3,7,3,13) "append" VarName "ByteString -> ByteString -> ByteString" "bytestring-0.9.2.1:Data.ByteString" "<no location info>" "bytestring-0.9.2.1:Data.ByteString" "imported from bytestring-0.9.2.1:Data.ByteString at A.hs@2:1-2:23"
    )
  , ( "Type information 14: Take advantage of scope (4)"
    , ifIdeBackendHaddockTestsEnabled defaultSession $ \session -> do
        let upd = (updateSourceFile "A.hs" . BSLC.pack . unlines $
                    [ "module A where"
                    , "import Data.ByteString (append)"
                    , "import qualified Data.ByteString as BS"
                    , "foo = append"
                    ])
        updateSessionD session upd 1
        assertNoErrors session
        assertIdInfo session "A" (4,7,4,13) "append" VarName "BS.ByteString -> BS.ByteString -> BS.ByteString" "bytestring-0.9.2.1:Data.ByteString" "<no location info>" "bytestring-0.9.2.1:Data.ByteString" "imported from bytestring-0.9.2.1:Data.ByteString as 'BS.' at A.hs@3:1-3:39"
    )
  , ( "Type information 15: Other constructs"
    , ifIdeBackendHaddockTestsEnabled defaultSession $ \session -> do
        version <- getGhcVersion session
        let langPragma = case version of
              GHC742 -> "{-# LANGUAGE StandaloneDeriving, DoRec #-}"
              GHC78  -> "{-# LANGUAGE StandaloneDeriving, RecursiveDo #-}"
        let upd = (updateSourceFile "A.hs" . BSLC.pack . unlines $
                    [ {-  1 -} langPragma
                    , {-  2 -} "module A where"

                    , {-  3 -} "data MkT = MkT"

                    , {-  4 -} "instance Eq MkT where"
                    , {-  5 -} "  (==) = const $ const True"

                    , {-  6 -} "deriving instance Show MkT"

                    , {-  7 -} "(+++) = (++)"
                    , {-  8 -} "infixr 5 +++"

                    , {-  9 -} "default (Int)"

                    , {- 10 -} "{-# DEPRECATED f \"This is completely obsolete\" #-}"
                    , {- 11 -} "f :: Int"
                    , {- 12 -} "f = 1"

                    , {- 13 -} "{-# WARNING g \"You really shouldn't be using g!\" #-}"
                    , {- 14 -} "g :: Int"
                    , {- 15 -} "g = 2"

                    , {- 16 -} "h :: Int -> Int -> Int -> ([Int], [Int], [Int], [Int])"
                    , {- 17 -} "h x y z = ([x ..], [x, y..], [x .. z], [x, y .. z])"

                    , {- 18 -} "justOnes = do rec xs <- Just (1 : xs)"
                    , {- 19 -} "              return (map negate xs)"
                    ])
        updateSessionD session upd 1
        assertNoErrors session
        assertIdInfo session "A" (4,10,4,12) "Eq" TcClsName "" "ghc-prim-0.2.0.0:GHC.Classes" "<no location info>" "base-4.5.1.0:Data.Eq" "imported from base-4.5.1.0:Prelude at A.hs@2:8-2:9"
        assertIdInfo session "A" (5,18,5,23) "const" VarName "a -> b -> a" "base-4.5.1.0:GHC.Base" "<no location info>" "base-4.5.1.0:Prelude" "imported from base-4.5.1.0:Prelude at A.hs@2:8-2:9"
        assertIdInfo session "A" (6,19,6,23) "Show" TcClsName "" "base-4.5.1.0:GHC.Show" "<no location info>" "base-4.5.1.0:Text.Show" "imported from base-4.5.1.0:Prelude at A.hs@2:8-2:9"
        assertIdInfo' session "A" (6,24,6,27) (6,24,6,27) "MkT" TcClsName [] "main:A" [(GHC742, "A.hs@3:6-3:9"), (GHC78, "A.hs@3:1-3:15")]  "" (allVersions "defined locally")
        assertIdInfo session "A" (8,10,8,13) "+++" VarName "[a] -> [a] -> [a]" "main:A" "A.hs@7:1-7:6" "" "defined locally"
        assertIdInfo session "A" (9,10,9,13) "Int" TcClsName "" "ghc-prim-0.2.0.0:GHC.Types" "<wired into compiler>" "base-4.5.1.0:Data.Int" "wired in to the compiler"
        assertIdInfo session "A" (17,13,17,14) "x" VarName "Int" "main:A" "A.hs@17:3-17:4" "" "defined locally"
        assertIdInfo session "A" (17,21,17,22) "x" VarName "Int" "main:A" "A.hs@17:3-17:4" "" "defined locally"
        assertIdInfo session "A" (17,24,17,25) "y" VarName "Int" "main:A" "A.hs@17:5-17:6" "" "defined locally"
        assertIdInfo session "A" (17,31,17,32) "x" VarName "Int" "main:A" "A.hs@17:3-17:4" "" "defined locally"
        assertIdInfo session "A" (17,36,17,37) "z" VarName "Int" "main:A" "A.hs@17:7-17:8" "" "defined locally"
        assertIdInfo session "A" (17,41,17,42) "x" VarName "Int" "main:A" "A.hs@17:3-17:4" "" "defined locally"
        assertIdInfo session "A" (17,44,17,45) "y" VarName "Int" "main:A" "A.hs@17:5-17:6" "" "defined locally"
        assertIdInfo session "A" (17,49,17,50) "z" VarName "Int" "main:A" "A.hs@17:7-17:8" "" "defined locally"
        assertIdInfo session "A" (18,19,18,21) "xs" VarName "[Int]" "main:A" "A.hs@18:19-18:21" "" "binding occurrence"
        assertIdInfo session "A" (18,25,18,29) "Just" DataName "" "base-4.5.1.0:Data.Maybe" "<no location info>" "base-4.5.1.0:Data.Maybe" "imported from base-4.5.1.0:Prelude at A.hs@2:8-2:9"
        assertIdInfo session "A" (18,35,18,37) "xs" VarName "[Int]" "main:A" "A.hs@18:19-18:21" "" "defined locally"
    )
  , ( "Type information 16: FFI"
    , ifIdeBackendHaddockTestsEnabled defaultSession $ \session -> do
        let upd = (updateSourceFile "A.hs" . BSLC.pack . unlines $
                    [ "{-# LANGUAGE ForeignFunctionInterface #-}"
                    , "module A where"

                    , "import Prelude hiding (sin)"
                    , "import Foreign.C"

                    , "foreign import ccall \"sin\" c_sin :: CDouble -> CDouble"

                    , "sin :: Double -> Double"
                    , "sin d = realToFrac (c_sin (realToFrac d))"

                    , "andBack :: CDouble -> CDouble"
                    , "andBack = realToFrac . sin . realToFrac"

                    , "foreign export ccall andBack :: CDouble -> CDouble"
                    ])
        updateSessionD session upd 1
        assertNoErrors session
        assertIdInfo' session "A" (5,28,5,33) (5,28,5,33) "c_sin" VarName (allVersions "CDouble -> CDouble") "main:A" [(GHC742, "A.hs@5:28-5:33"), (GHC78, "A.hs@5:1-5:55")] "" (allVersions "binding occurrence")
        assertIdInfo session "A" (5,37,5,44) "CDouble" TcClsName "" "base-4.5.1.0:Foreign.C.Types" "<no location info>" "base-4.5.1.0:Foreign.C.Types" "imported from base-4.5.1.0:Foreign.C at A.hs@4:1-4:17"
        assertIdInfo session "A" (10,22,10,29) "andBack" VarName "CDouble -> CDouble" "main:A" "A.hs@9:1-9:8" "" "defined locally"
        assertIdInfo session "A" (10,33,10,40) "CDouble" TcClsName "" "base-4.5.1.0:Foreign.C.Types" "<no location info>" "base-4.5.1.0:Foreign.C.Types" "imported from base-4.5.1.0:Foreign.C at A.hs@4:1-4:17"
    )
  , ( "Type information 17: GADTs"
    , ifIdeBackendHaddockTestsEnabled defaultSession $ \session -> do
        let upd = (updateSourceFile "A.hs" . BSLC.pack . unlines $
                    [ "{-# LANGUAGE GADTs, KindSignatures, RankNTypes #-}"
                    , "module A where"

                    , "data Expr :: * -> * where"
                    , "  Num  :: Int -> Expr Int"
                    , "  Bool :: Bool -> Expr Bool"
                    , "  Add  :: Expr Int -> Expr Int -> Expr Int"
                    , "  Cond :: forall a. Expr Bool -> Expr a -> Expr a -> Expr a"
                    ])
        updateSessionD session upd 1
        assertNoErrors session
        -- TODO: These types should not contain explicit coercions (#68)
        assertIdInfo' session "A" (4,3,4,6) (4,3,4,6) "Num" DataName [(GHC742, "GHC.Prim.~# * ($a) Int -> Int -> Expr ($a)"), (GHC78, "($a GHC.Prim.~# Int) -> Int -> Expr $a")] "main:A" [(GHC742, "A.hs@4:3-4:6"), (GHC78, "A.hs@4:3-4:26")] "" (allVersions "binding occurrence")
        assertIdInfo session "A" (4,23,4,26) "Int" TcClsName "" "ghc-prim-0.2.0.0:GHC.Types" "<wired into compiler>" "base-4.5.1.0:Data.Int" "wired in to the compiler"
        assertIdInfo' session "A" (7,3,7,7) (7,3,7,7) "Cond" DataName (allVersions "Expr Bool -> Expr a -> Expr a -> Expr a") "main:A" [(GHC742, "A.hs@7:3-7:7"), (GHC78, "A.hs@7:3-7:60")] "" (allVersions "binding occurrence")
        assertIdInfo session "A" (7,18,7,19) "a" TvName "" "main:A" "A.hs@7:18-7:19" "" "binding occurrence"
        assertIdInfo' session "A" (7,54,7,58) (7,54,7,58) "Expr" TcClsName [] "main:A" [(GHC742, "A.hs@3:6-3:10"), (GHC78, "A.hs@3:1-7:60")] "" (allVersions "defined locally")
        assertIdInfo session "A" (7,59,7,60) "a" TvName "" "main:A" "A.hs@7:18-7:19" "" "defined locally"
    )
  , ( "Type information 18: Other types"
    , ifIdeBackendHaddockTestsEnabled defaultSession $ \session -> do
        let upd = (updateSourceFile "A.hs" . BSLC.pack . unlines $
                    [ {-  1 -} "{-# LANGUAGE MultiParamTypeClasses, FunctionalDependencies, TypeFamilies #-}"
                    , {-  2 -} "module A where"

                    , {-  3 -} "class C a where"
                    , {-  4 -} "  f :: Int -> a"

                    , {-  5 -} "class D a b | a -> b where"
                    , {-  6 -} "  g :: a -> b"

                    , {-  7 -} "type Foo = Int"

                    , {-  8 -} "type family Bar a"
                    , {-  9 -} "type instance Bar Int = Bool"
                    ])
        updateSessionD session upd 1
        assertNoErrors session
        -- TODO: we don't get location info for the fundeps
        -- (this is missing from GHC's AST)
        assertIdInfo' session "A" (3,7,3,8) (3,7,3,8) "C" TcClsName [] "main:A" [(GHC742, "A.hs@3:7-3:8"), (GHC78, "A.hs@3:1-4:16")] "" (allVersions "binding occurrence")
        assertIdInfo session "A" (3,9,3,10) "a" TvName "" "main:A" "A.hs@3:9-3:10" "" "binding occurrence"
        assertIdInfo' session "A" (4,3,4,4) (4,3,4,4) "f" VarName [] "main:A" [(GHC742, "A.hs@4:3-4:4"), (GHC78, "A.hs@4:3-4:16")] "" (allVersions "defined locally")
        assertIdInfo session "A" (4,8,4,11) "Int" TcClsName "" "ghc-prim-0.2.0.0:GHC.Types" "<wired into compiler>" "base-4.5.1.0:Data.Int" "wired in to the compiler"
        assertIdInfo session "A" (4,15,4,16) "a" TvName "" "main:A" "A.hs@3:9-3:10" "" "defined locally"
        assertIdInfo' session "A" (5,7,5,8) (5,7,5,8) "D" TcClsName [] "main:A" [(GHC742, "A.hs@5:7-5:8"), (GHC78, "A.hs@5:1-6:14")] "" (allVersions "binding occurrence")
        assertIdInfo session "A" (5,9,5,10) "a" TvName "" "main:A" "A.hs@5:9-5:10" "" "binding occurrence"
        assertIdInfo session "A" (5,11,5,12) "b" TvName "" "main:A" "A.hs@5:11-5:12" "" "binding occurrence"
        assertIdInfo' session "A" (6,3,6,4) (6,3,6,4) "g" VarName [] "main:A" [(GHC742, "A.hs@6:3-6:4"), (GHC78, "A.hs@6:3-6:14")] "" (allVersions "defined locally")
        assertIdInfo session "A" (6,8,6,9) "a" TvName "" "main:A" "A.hs@5:9-5:10" "" "defined locally"
        assertIdInfo session "A" (6,13,6,14) "b" TvName "" "main:A" "A.hs@5:11-5:12" "" "defined locally"
        assertIdInfo' session "A" (7,6,7,9) (7,6,7,9) "Foo" TcClsName [] "main:A" [(GHC742, "A.hs@7:6-7:9"), (GHC78, "A.hs@7:1-7:15")] "" (allVersions "binding occurrence")
        assertIdInfo session "A" (7,12,7,15) "Int" TcClsName "" "ghc-prim-0.2.0.0:GHC.Types" "<wired into compiler>" "base-4.5.1.0:Data.Int" "wired in to the compiler"
        assertIdInfo' session "A" (8,13,8,16) (8,13,8,16) "Bar" TcClsName [] "main:A" [(GHC742, "A.hs@8:13-8:16"), (GHC78, "A.hs@8:1-8:18")] "" (allVersions "binding occurrence")
        assertIdInfo session "A" (8,17,8,18) "a" TvName "" "main:A" "A.hs@8:17-8:18" "" "binding occurrence"
        assertIdInfo' session "A" (9,15,9,18) (9,15,9,18) "Bar" TcClsName [] "main:A" [(GHC742, "A.hs@8:13-8:16"), (GHC78, "A.hs@8:1-8:18")] "" (allVersions "defined locally")
        assertIdInfo session "A" (9,19,9,22) "Int" TcClsName "" "ghc-prim-0.2.0.0:GHC.Types" "<wired into compiler>" "base-4.5.1.0:Data.Int" "wired in to the compiler"
        assertIdInfo session "A" (9,25,9,29) "Bool" TcClsName "" "ghc-prim-0.2.0.0:GHC.Types" "<wired into compiler>" "base-4.5.1.0:Data.Bool" "wired in to the compiler"
    )
  , ( "Type information 19: Default methods"
    , ifIdeBackendHaddockTestsEnabled defaultSession $ \session -> do
        let upd = (updateSourceFile "A.hs" . BSLC.pack . unlines $
                    [ "module A where"
                    , "class Foo a where"
                    , "  foo :: a -> Int"
                    , "  foo _ = succ 1"
                    ])
        updateSessionD session upd 1
        assertNoErrors session
        assertIdInfo session "A" (4,11,4,15) "succ" VarName "Enum a1 => a1 -> a1" "base-4.5.1.0:GHC.Enum" "<no location info>" "base-4.5.1.0:Prelude" "imported from base-4.5.1.0:Prelude at A.hs@1:8-1:9"
    )
  , ( "Type information 20: Updated session (#142)"
    , ifIdeBackendHaddockTestsEnabled defaultSession $ \session -> do
        let upd1 = updateSourceFile "Main.hs" (BSLC.pack "main = print foo\nfoo = 5")
            upd2 = updateSourceFile "Main.hs" (BSLC.pack "main = print foo\n\nfoo = 5")

        updateSessionD session upd1 1
        assertNoErrors session
        assertIdInfo session "Main" (1,14,1,17) "foo" VarName "Integer" "main:Main" "Main.hs@2:1-2:4" "" "defined locally"

        updateSessionD session upd2 1
        assertNoErrors session
        assertIdInfo session "Main" (1,14,1,17) "foo" VarName "Integer" "main:Main" "Main.hs@3:1-3:4" "" "defined locally"
    )
  , ( "Type information 21: spanInfo vs expTypes (#3043)"
    , ifIdeBackendHaddockTestsEnabled defaultSession $ \session -> do
        let upd = updateSourceFile "A.hs" . BSLC.pack . unlines $ [
                "{-# LANGUAGE NoMonomorphismRestriction #-}"
              , "{-# LANGUAGE OverloadedStrings #-}"
              , "module A where"
              , "import Data.ByteString"
              , "import Text.Parsec"
              --                  1           2         3          4          5         6
              --         123456789012345 67 890123456789012345678 90 123456789012345678901
              , {- 6 -} "foo = (getNum (\"x\" :: String),getNum (\"x\" :: ByteString))"
              --                  1         2         3          4
              --         1234567890123456789012345678901234567 890123 4
              , {- 7 -} "  where getNum = runParserT digit () \"x.txt\""
              ]

        updateSessionD session upd 1
        errs <- getSourceErrors session

        case errs of
          [] -> do
            -- Check the polymorphic type of getNum
            assertIdInfo session "A" (6,  8, 6, 14) "getNum" VarName "Stream s m2 Char => s -> m2 (Either ParseError Char)" "main:A" "A.hs@7:9-7:15" "" "defined locally"
            assertIdInfo session "A" (6, 31, 6, 37) "getNum" VarName "Stream s m2 Char => s -> m2 (Either ParseError Char)" "main:A" "A.hs@7:9-7:15" "" "defined locally"
            assertIdInfo session "A" (7,  9, 7, 15) "getNum" VarName "Stream s m2 Char => s -> m2 (Either ParseError Char)" "main:A" "A.hs@7:9-7:15" "" "binding occurrence"

            -- Check the monomorphic (local) type of getNum
            expTypes <- getExpTypes session
            assertExpTypes expTypes "A" (6,  8, 6, 14) [
                (6,  7, 6, 58, "(m (Either ParseError Char), m1 (Either ParseError Char))")
              , (6,  8, 6, 14, "String -> m (Either ParseError Char)")
              , (6,  8, 6, 14, "Stream s m2 Char => s -> m2 (Either ParseError Char)")
              , (6,  8, 6, 30, "m (Either ParseError Char)")
              ]
            assertExpTypes expTypes "A" (6, 31, 6, 37) [
                (6,  7, 6, 58, "(m (Either ParseError Char), m1 (Either ParseError Char))")
              , (6, 31, 6, 37, "ByteString -> m1 (Either ParseError Char)")
              , (6, 31, 6, 37, "Stream s m2 Char => s -> m2 (Either ParseError Char)")
              , (6, 31, 6, 57, "m1 (Either ParseError Char)")
              ]
            assertExpTypes expTypes "A" (7,  9, 7, 15) [
                (7,  9, 7, 15, "s -> m2 (Either ParseError Char)")
              ]

            -- For completeness' sake, check polymorphic type of foo
            assertIdInfo session "A" (6,  1, 6, 4) "foo" VarName "(Monad m1, Monad m) => (m (Either ParseError Char), m1 (Either ParseError Char))" "main:A" "A.hs@6:1-6:4" "" "binding occurrence"
          _ ->
            putStrLn "WARNING: Skipping due to errors (probably parsec package not installed)"
    )
  , ( "Test internal consistency of local id markers"
    , withSession defaultSession $ \session -> do
        let upd = (updateSourceFile "M.hs" . BSLC.pack . unlines $
              [ "module M where"
              , "import qualified Text.PrettyPrint as Disp"
              , "class Text a where"
              , "  disp  :: a -> Disp.Doc"
              , "display :: Text a => a -> String"
              , "display = Disp.renderStyle style . disp"
              , "  where style = Disp.Style {}"
              ])
        updateSessionD session upd 1
        assertOneError session
    )
  , ( "Test internal consistency of imported id markers"
    , withSession defaultSession $ \session -> do
        let upd = (updateSourceFile "M.hs" . BSLC.pack . unlines $
              [ "module M where"
              , "import qualified Text.PrettyPrint as Disp"
              , "class Text a where"
              , "  disp  :: a -> Disp.Doc"
              , "display :: Text a => a -> String"
              , "display = Disp.renderStyle astyle . disp"
              , "  where astyle = Disp.Style {"
              , "          Disp.mode            = Disp.PageMode,"
              , "          Disp.lineLength      = 79,"
              , "          Disp.ribbonsPerLine  = 1.0"
              , "        }"
              ])
        updateSessionD session upd 1
        assertNoErrors session
    )
  , ( "Autocomplete 1: Imports for partial module"
    , withSession (withOpts ["-XPackageImports"]) $ \session -> do
        let upd = (updateSourceFile "M.hs" . BSLC.pack . unlines $
              [ "module M where"
              , "import Control.Monad"
              , "import Control.Category hiding (id)"
              , "import qualified Control.Arrow as A (second)"
              , "import qualified \"base\" Data.List"
              , "import Control.Parallel"
              , "foo ="
              ])
        updateSessionD session upd 1
        assertSourceErrors' session ["parse error"]
        imports <- getImports session

        let base mod = ModuleId {
                moduleName    = Text.pack mod
              , modulePackage = PackageId {
                    packageName    = Text.pack "base"
                  , packageVersion = Just (Text.pack "X.Y.Z")
                  }
              }
            par mod = ModuleId {
                moduleName    = Text.pack mod
              , modulePackage = PackageId {
                    packageName    = Text.pack "parallel"
                  , packageVersion = Just (Text.pack "X.Y.Z")
                  }
              }

        assertSameSet "imports: " (ignoreVersions . fromJust . imports $ Text.pack "M") $ [
            Import {
                importModule    = base "Prelude"
              , importPackage   = Nothing
              , importQualified = False
              , importImplicit  = True
              , importAs        = Nothing
              , importEntities  = ImportAll
              }
          , Import {
                importModule    = base "Control.Monad"
              , importPackage   = Nothing
              , importQualified = False
              , importImplicit  = False
              , importAs        = Nothing
              , importEntities  = ImportAll
              }
          , Import {
                importModule    = base "Control.Category"
              , importPackage   = Nothing
              , importQualified = False
              , importImplicit  = False
              , importAs        = Nothing
              , importEntities  = ImportHiding [Text.pack "id"]
              }
          , Import {
                importModule     = base "Control.Arrow"
              , importPackage    = Nothing
              , importQualified  = True
              , importImplicit   = False
              , importAs         = Just (Text.pack "A")
              , importEntities   = ImportOnly [Text.pack "second"]
              }
          , Import {
                importModule    = base "Data.List"
              , importPackage   = Just (Text.pack "base")
              , importQualified = True
              , importImplicit  = False
              , importAs        = Nothing
              , importEntities  = ImportAll
              }
          , Import {
                importModule    = par "Control.Parallel"
              , importPackage   = Nothing
              , importQualified = False
              , importImplicit  = False
              , importAs        = Nothing
              , importEntities  = ImportAll
              }
          ]
        autocomplete <- getAutocompletion session
        let completeFo = autocomplete (Text.pack "M") "fo"
        assertSameSet "fo: " (map idInfoQN completeFo) [
            "foldM"
          , "foldM_"
          , "forM"
          , "forM_"
          , "forever"
          , "Data.List.foldl'"
          , "Data.List.foldl1"
          , "Data.List.foldl1'"
          , "Data.List.foldr"
          , "Data.List.foldl"
          , "Data.List.foldr1"
          ]
        let completeControlMonadFo = autocomplete (Text.pack "M") "Data.List.fo"
        assertSameSet "Data.List.fo: " (map idInfoQN completeControlMonadFo) [
            "Data.List.foldl'"
          , "Data.List.foldl1"
          , "Data.List.foldl1'"
          , "Data.List.foldr"
          , "Data.List.foldl"
          , "Data.List.foldr1"
          ]
        let completeSec = autocomplete (Text.pack "M") "sec"
        assertSameSet "sec: " (map idInfoQN completeSec) [
            "A.second"
          ]
    )
  , ( "Autocomplete 2: Recompute after recompilation"
    , withSession defaultSession $ \session -> do
        let upd = (updateSourceFile "A.hs" . BSLC.pack . unlines $
                    [ "module A where"
                    , "foobar :: Bool -> Bool"
                    , "foobar = id"
                    ])
               <> (updateSourceFile "B.hs" . BSLC.pack . unlines $
                    [ "module B where"
                    , "import A"
                    ])

        updateSessionD session upd 2
        assertNoErrors session

        -- First check, for sanity
        do autocomplete <- getAutocompletion session
           let completeFoob = autocomplete (Text.pack "B") "foob"
           assertEqual "" "[foobar (VarName) :: Bool -> Bool defined in main:A at A.hs@3:1-3:7 (imported from main:A at B.hs@2:1-2:9)]" (show completeFoob)

        -- Change A, but not B. The type reported in the autocompletion for B
        -- should now be changed, too

        let upd' = (updateSourceFile "A.hs" . BSLC.pack . unlines $
                     [ "module A where"
                     , "foobar :: Int -> Int"
                     , "foobar = id"
                     , "foobar' :: () -> ()"
                     , "foobar' = id"
                     ])

        -- This will trigger recompilation of B
        updateSessionD session upd' 2
        assertNoErrors session

        do autocomplete <- getAutocompletion session
           let completeFoob = autocomplete (Text.pack "B") "foob"
           let expected = "[foobar (VarName) :: Int -> Int defined in main:A at A.hs@3:1-3:7 (imported from main:A at B.hs@2:1-2:9),foobar' (VarName) :: () -> () defined in main:A at A.hs@5:1-5:8 (imported from main:A at B.hs@2:1-2:9)]"
           assertEqual "" expected (show completeFoob)
    )
  , ( "Autocomplete 3: Autocompletion entries should have home module info"
    , ifIdeBackendHaddockTestsEnabled defaultSession $ \session -> do
        let upd = (updateSourceFile "A.hs" . BSLC.pack . unlines $
                    [ "module A where"
                    ])

        updateSessionD session upd 1
        assertNoErrors session

        autocomplete <- getAutocompletion session
        let completeTru = autocomplete (Text.pack "A") "Tru"
        assertEqual "" (ignoreVersions "[True (DataName) defined in ghc-prim-0.2.0.0:GHC.Types at <wired into compiler> (home base-4.5.1.0:Data.Bool) (wired in to the compiler)]") (ignoreVersions $ show completeTru)
    )
  , ( "Autocomplete 4: fpco issue #2518"
    , withSession (withOpts ["-XPackageImports"]) $ \session -> do
        let upd = (updateSourceFile "M.hs" . BSLC.pack . unlines $
              [ "module M where"
              , "import qualified Data.ByteString.Lazy as B"
              , "foo = toC"
              ])
        updateSessionD session upd 1
        assertSourceErrors' session ["Not in scope: `toC'"]
        autocomplete <- getAutocompletion session
        let complete_toC = autocomplete (Text.pack "M") "toC"
        assertSameSet "" (map idInfoQN complete_toC) [
            "B.toChunks"
          ]
    )
    -- TODO: Autocomplete test that checks import errors
    -- - Explicitly importing something that wasn't exported
    -- - Explicitly hiding something that wasn't exported
    -- - Use of PackageImports without the flag
  , ( "GHC crash 1: No delay, no further requests"
    , withSession defaultSession $ \session -> do
        crashGhcServer session Nothing
    )
  , ( "GHC crash 2: No delay, follow up request"
    , withSession defaultSession $ \session -> do
        crashGhcServer session Nothing
        updateSession session (updateEnv "Foo" Nothing) (\_ -> return ())
        actualErrs <- getSourceErrors session
        let expectedErrs = [
                SourceError {
                    errorKind = KindServerDied
                  , errorSpan = TextSpan (Text.pack "<<server died>>")
                  , errorMsg  = Text.pack ("user error (Intentional crash)")
                  }
              ]
        assertEqual "" expectedErrs actualErrs
    )
  , ( "GHC crash 3: Delay, follow up request"
    , withSession defaultSession $ \session -> do
        crashGhcServer session (Just 1000000)
        updateSession session (updateEnv "Foo" Nothing) (\_ -> return ())
        threadDelay 2000000
        updateSession session (updateEnv "Foo" Nothing) (\_ -> return ())
        assertSourceErrors' session ["Intentional crash"]
    )
  , ( "GHC crash 4: Make sure session gets restarted on second update"
    , withSession defaultSession $ \session -> do
        -- Compile some code
        let upd = (updateCodeGeneration True)
               <> (updateSourceFile "M.hs" . BSLC.pack . unlines $
                    [ "module M where"
                    , "import System.Environment (getEnv)"
                    , "printFoo :: IO ()"
                    , "printFoo = getEnv \"Foo\" >>= putStr"
                    ])

        let compilingProgress = [(1, 1, "Compiling M")]

        updateSessionP session upd compilingProgress
        assertNoErrors session

        -- Now crash the server
        crashGhcServer session Nothing

        -- The next request fails, and we get a source error
        updateSessionP session (updateEnv "Foo" (Just "Value1")) []
        assertSourceErrors' session ["Intentional crash"]

        -- The next request, however, succeeds (and restarts the server,
        -- and recompiles the code)
        updateSessionP session (updateEnv "Foo" (Just "Value2")) compilingProgress

        -- The code should have recompiled and we should be able to execute it
        do runActions <- runStmt session "M" "printFoo"
           (output, result) <- runWaitAll runActions
           assertEqual "" RunOk result
           assertEqual "" (BSLC.pack "Value2") output
    )
  , ( "GHC crash 5: Repeated crashes and restarts"
    , withSession defaultSession $ \session -> do
        -- Compile some code
        let upd = (updateCodeGeneration True)
               <> (updateSourceFile "M.hs" . BSLC.pack . unlines $
                    [ "module M where"
                    , "import System.Environment (getEnv)"
                    , "printFoo :: IO ()"
                    , "printFoo = getEnv \"Foo\" >>= putStr"
                    ])

        let compilingProgress = [(1, 1, "Compiling M")]

        updateSessionP session upd compilingProgress
        assertNoErrors session

        -- We repeat the test of 'crash 4' a number of times
        replicateM_ 5 $ do
          -- Now crash the server
          crashGhcServer session Nothing

          -- The next request fails, and we get a source error
          updateSessionP session (updateEnv "Foo" (Just "Value1")) []
          assertSourceErrors' session ["Intentional crash"]

          -- The next request, however, succeeds (and restarts the server,
          -- and recompiles the code)
          updateSessionP session (updateEnv "Foo" (Just "Value2")) compilingProgress

          -- The code should have recompiled and we should be able to execute it
          do runActions <- runStmt session "M" "printFoo"
             (output, result) <- runWaitAll runActions
             assertEqual "" RunOk result
             assertEqual "" (BSLC.pack "Value2") output
    )
  , ( "GHC crash 6: Add additional code after update"
    , withSession defaultSession $ \session -> do
        let updA = (updateCodeGeneration True)
                <> (updateSourceFile "A.hs" . BSLC.pack . unlines $
                     [ "module A where"
                     , "printA :: IO ()"
                     , "printA = putStr \"A\""
                     ])
        let updB = (updateCodeGeneration True)
                <> (updateSourceFile "B.hs" . BSLC.pack . unlines $
                     [ "module B where"
                     , "import A"
                     , "printAB :: IO ()"
                     , "printAB = printA >> putStr \"B\""
                     ])

        let compProgA n = [(1, n, "Compiling A")]
            compProgB n = [(2, n, "Compiling B")]

        updateSessionP session updA (compProgA 1)
        assertNoErrors session

        -- Now crash the server
        crashGhcServer session Nothing

        -- The next request fails, and we get a source error
        updateSessionP session updB []
        assertSourceErrors' session ["Intentional crash"]

        -- The next request, however, succeeds (and restarts the server,
        -- and recompiles the code)
        updateSessionP session updB $ (compProgA 2 ++ compProgB 2)

        -- The code should have recompiled and we should be able to execute it
        do runActions <- runStmt session "B" "printAB"
           (output, result) <- runWaitAll runActions
           assertEqual "" RunOk result
           assertEqual "" (BSLC.pack "AB") output
    )
  , ( "GHC crash 7: Update imported module after update"
    , withSession defaultSession $ \session -> do
        let updA = (updateCodeGeneration True)
                <> (updateSourceFile "A.hs" . BSLC.pack . unlines $
                     [ "module A where"
                     , "printA :: IO ()"
                     , "printA = putStr \"A\""
                     ])
        let updB = (updateCodeGeneration True)
                <> (updateSourceFile "B.hs" . BSLC.pack . unlines $
                     [ "module B where"
                     , "import A"
                     , "printAB :: IO ()"
                     , "printAB = printA >> putStr \"B\""
                     ])

        let compProgA n = [(1, n, "Compiling A")]
            compProgB n = [(2, n, "Compiling B")]

        updateSessionP session (mconcat [updA, updB]) (compProgA 2 ++ compProgB 2)
        assertNoErrors session

        -- Now crash the server
        crashGhcServer session Nothing

        -- The next request fails, and we get a source error
        let updA2 = (updateCodeGeneration True)
                 <> (updateSourceFile "A.hs" . BSLC.pack . unlines $
                      [ "module A where"
                      , "printA :: IO ()"
                      , "printA = putStr \"A2\""
                      ])
        updateSessionP session updA2 []
        assertSourceErrors' session ["Intentional crash"]

        -- The next request, however, succeeds (and restarts the server,
        -- and recompiles the code)
        updateSessionP session updA2 $ mconcat [compProgA 2, compProgB 2]

        -- The code should have recompiled and we should be able to execute it
        do runActions <- runStmt session "B" "printAB"
           (output, result) <- runWaitAll runActions
           assertEqual "" RunOk result
           assertEqual "" (BSLC.pack "A2B") output
    )
  , ( "GHC crash 8: Update importing module after update"
    , withSession defaultSession $ \session -> do
        let updA = (updateCodeGeneration True)
                <> (updateSourceFile "A.hs" . BSLC.pack . unlines $
                     [ "module A where"
                     , "printA :: IO ()"
                     , "printA = putStr \"A\""
                     ])
        let updB = (updateCodeGeneration True)
                <> (updateSourceFile "B.hs" . BSLC.pack . unlines $
                     [ "module B where"
                     , "import A"
                     , "printAB :: IO ()"
                     , "printAB = printA >> putStr \"B\""
                     ])

        let compProgA n = [(1, n, "Compiling A")]
            compProgB n = [(2, n, "Compiling B")]

        updateSessionP session (mconcat [updA, updB]) (compProgA 2 ++ compProgB 2)
        assertNoErrors session

        -- Now crash the server
        crashGhcServer session Nothing

        -- The next request fails, and we get a source error
        let updB2 = (updateCodeGeneration True)
                 <> (updateSourceFile "B.hs" . BSLC.pack . unlines $
                      [ "module B where"
                      , "import A"
                      , "printAB :: IO ()"
                      , "printAB = printA >> putStr \"B2\""
                      ])
        updateSessionP session updB2 []
        assertSourceErrors' session ["Intentional crash"]

        -- The next request, however, succeeds (and restarts the server,
        -- and recompiles the code)
        updateSessionP session updB2 $ mconcat [compProgA 2, compProgB 2]

        -- The code should have recompiled and we should be able to execute it
        do runActions <- runStmt session "B" "printAB"
           (output, result) <- runWaitAll runActions
           assertEqual "" RunOk result
           assertEqual "" (BSLC.pack "AB2") output
    )
  , ( "Parse ghc 'Compiling' messages"
    , withSession defaultSession $ \session -> do
        let upd = (updateCodeGeneration True)
               <> (updateSourceFile "A.hs" . BSLC.pack . unlines $
                    [ "module A where"
                    , "printA :: IO ()"
                    , "printA = putStr \"A\""
                    ])
               <> (updateSourceFile "B.hs" . BSLC.pack . unlines $
                    [ "module B where"
                    , "import A"
                    , "printAB :: IO ()"
                    , "printAB = printA >> putStr \"B\""
                    ])

        progressUpdatesRef <- newIORef []
        updateSession session upd $ \p -> do
          progressUpdates <- readIORef progressUpdatesRef
          writeIORef progressUpdatesRef (progressUpdates ++ [p])
        assertNoErrors session

        let abstract (Progress {..}) = (progressStep, progressNumSteps, Text.unpack `liftM` progressParsedMsg)
        progressUpdates <- readIORef progressUpdatesRef
        assertEqual "" [(1, 2, Just "Compiling A"), (2, 2, Just "Compiling B")]
                       (map abstract progressUpdates)

    )
  , ( "Parse ghc 'Compiling' messages (with TH)"
    , withSession defaultSession $ \session -> do
        let upd = (updateCodeGeneration True)
               <> (updateSourceFile "A.hs" . BSLC.pack . unlines $
                    [ "{-# LANGUAGE TemplateHaskell #-}"
                    , "module A where"
                    , "import Language.Haskell.TH"
                    , "foo :: Q Exp"
                    , "foo = [| True |]"
                    ])
               <> (updateSourceFile "Main.hs" . BSLC.pack . unlines $
                    [ "{-# LANGUAGE TemplateHaskell #-}"
                    , "module Main where"
                    , "import A"
                    , "main :: IO ()"
                    , "main = print $foo"
                    ])

        let abstract (Progress {..}) = (progressStep, progressNumSteps, Text.unpack `liftM` progressParsedMsg)
        progressUpdatesRef <- newIORef []
        updateSession session upd $ \p -> do
          progressUpdates <- readIORef progressUpdatesRef
          writeIORef progressUpdatesRef (progressUpdates ++ [p])
        assertNoErrors session

        do progressUpdates <- readIORef progressUpdatesRef
           assertEqual "" [(1, 2, Just "Compiling A"), (2, 2, Just "Compiling Main")]
                          (map abstract progressUpdates)

        -- Now we touch A, triggering recompilation of both A and B
        -- This will cause ghc to report "[TH]" as part of the progress message
        -- (at least on the command line). It doesn't seem to happen with the
        -- API; but just in case, we check that we still get the right messages
        -- (and not, for instance, '[TH]' as the module name).

        let upd2 = (updateSourceFile "A.hs" . BSLC.pack . unlines $
                    [ "{-# LANGUAGE TemplateHaskell #-}"
                    , "module A where"
                    , "import Language.Haskell.TH"
                    , "foo :: Q Exp"
                    , "foo = [| False |]"
                    ])
        writeIORef progressUpdatesRef []
        updateSession session upd2 $ \p -> do
          progressUpdates <- readIORef progressUpdatesRef
          writeIORef progressUpdatesRef (progressUpdates ++ [p])
        assertNoErrors session

        do progressUpdates <- readIORef progressUpdatesRef
           assertEqual "" [(1, 2, Just "Compiling A"), (2, 2, Just "Compiling Main")]
                          (map abstract progressUpdates)
    )
  , ( "getLoadedModules while configGenerateModInfo off"
    , withSession (withModInfo False) $ \session -> do
        let upd = (updateCodeGeneration True)
               <> (updateSourceFile "M.hs" . BSLC.pack . unlines $
                    [ "module M where"
                    , "hello :: IO ()"
                    , "hello = putStrLn \"Hello World\""
                    ])
        updateSessionD session upd 1
        assertNoErrors session
        assertLoadedModules session "" ["M"]
    )
  , ( "Package dependencies"
    , withSession (withOpts ["-hide-package monads-tf"]) $ \session -> do
        let upd = (updateSourceFile "A.hs" . BSLC.pack . unlines $
                    [ "module A where"
                    ])
               <> (updateSourceFile "B.hs" . BSLC.pack . unlines $
                    [ "module B where"
                    , "import Control.Parallel"
                    ])
               <> (updateSourceFile "C.hs" . BSLC.pack . unlines $
                    [ "module C where"
                    , "import Control.Monad.Cont" -- from mtl
                    ])

        updateSessionD session upd 3
        assertNoErrors session

        deps <- getPkgDeps session
        assertEqual "" (ignoreVersions "Just [base-4.5.1.0,ghc-prim-0.2.0.0,integer-gmp-0.4.0.0]") (ignoreVersions $ show (deps (Text.pack "A")))
        assertEqual "" (ignoreVersions "Just [parallel-3.2.0.4,base-4.5.1.0,ghc-prim-0.2.0.0,integer-gmp-0.4.0.0]") (ignoreVersions $ show (deps (Text.pack "B")))
        assertEqual "" (ignoreVersions "Just [mtl-2.1.2,base-4.5.1.0,ghc-prim-0.2.0.0,integer-gmp-0.4.0.0,transformers-0.3.0.0]") (ignoreVersions $ show (deps (Text.pack "C")))
     )
  , ( "Set command line arguments"
    , withSession defaultSession $ \session -> do
        let upd = (updateCodeGeneration True)
               <> (updateSourceFile "M.hs" . BSLC.pack . unlines $
                    [ "module M where"
                    , "import System.Environment (getArgs)"
                    , "printArgs :: IO ()"
                    , "printArgs = getArgs >>= print"
                    , "main :: IO ()"
                    , "main = printArgs"
                    ])
        updateSessionD session upd 1
        assertNoErrors session

        let m = "M"
            updExe = buildExe [] [(Text.pack m, "M.hs")]
        updateSessionD session updExe 2

        -- Check that default is []
        do runActions <- runStmt session "M" "printArgs"
           (output, result) <- runWaitAll runActions
           assertEqual "" RunOk result
           assertEqual "" (BSLC.pack "[]\n") output

        do runActionsExe <- runExe session m
           (outExe, statusExe) <- runWaitAll runActionsExe
           assertEqual "after runExe" ExitSuccess statusExe
           assertEqual "Output from runExe"
                       "[]\n"
                       outExe

        -- Check that we can set command line arguments
        updateSession session (updateArgs ["A", "B", "C"]) (\_ -> return ())
        do runActions <- runStmt session "M" "printArgs"
           (output, result) <- runWaitAll runActions
           assertEqual "" RunOk result
           assertEqual "" (BSLC.pack "[\"A\",\"B\",\"C\"]\n") output

        do runActionsExe <- runExe session m
           (outExe, statusExe) <- runWaitAll runActionsExe
           assertEqual "after runExe" ExitSuccess statusExe
           assertEqual "Output from runExe"
                       "[\"A\",\"B\",\"C\"]\n"
                       outExe

        -- Check that we can change command line arguments
        updateSession session (updateArgs ["D", "E"]) (\_ -> return ())
        do runActions <- runStmt session "M" "printArgs"
           (output, result) <- runWaitAll runActions
           assertEqual "" RunOk result
           assertEqual "" (BSLC.pack "[\"D\",\"E\"]\n") output

        do runActionsExe <- runExe session m
           (outExe, statusExe) <- runWaitAll runActionsExe
           assertEqual "after runExe" ExitSuccess statusExe
           assertEqual "Output from runExe"
                       "[\"D\",\"E\"]\n"
                       outExe

        -- Check that we can clear command line arguments
        updateSession session (updateArgs []) (\_ -> return ())
        do runActions <- runStmt session "M" "printArgs"
           (output, result) <- runWaitAll runActions
           assertEqual "" RunOk result
           assertEqual "" (BSLC.pack "[]\n") output

        do runActionsExe <- runExe session m
           (outExe, statusExe) <- runWaitAll runActionsExe
           assertEqual "after runExe" ExitSuccess statusExe
           assertEqual "Output from runExe"
                       "[]\n"
                       outExe
    )
  , ( "Check that command line arguments survive restartSession"
    , withSession defaultSession $ \session -> do
        let upd = (updateCodeGeneration True)
               <> (updateSourceFile "M.hs" . BSLC.pack . unlines $
                    [ "module M where"
                    , "import System.Environment (getArgs)"
                    , "printArgs :: IO ()"
                    , "printArgs = getArgs >>= print"
                    , "main :: IO ()"
                    , "main = printArgs"
                    ])
        updateSessionD session upd 1
        assertNoErrors session

        let m = "M"
            updExe = buildExe [] [(Text.pack m, "M.hs")]
        updateSessionD session updExe 2

        -- Sanity check: check before restart session
        updateSession session (updateArgs ["A", "B", "C"]) (\_ -> return ())
        do runActions <- runStmt session "M" "printArgs"
           (output, result) <- runWaitAll runActions
           assertEqual "" RunOk result
           assertEqual "" (BSLC.pack "[\"A\",\"B\",\"C\"]\n") output

        do runActionsExe <- runExe session m
           (outExe, statusExe) <- runWaitAll runActionsExe
           assertEqual "after runExe" ExitSuccess statusExe
           assertEqual "Output from runExe"
                       "[\"A\",\"B\",\"C\"]\n"
                       outExe

        -- Restart and update the session
        restartSession session Nothing
        updateSessionD session upd 1
        assertNoErrors session

        -- Check that arguments are still here
        do runActions <- runStmt session "M" "printArgs"
           (output, result) <- runWaitAll runActions
           assertEqual "" RunOk result
           assertEqual "" (BSLC.pack "[\"A\",\"B\",\"C\"]\n") output

        do runActionsExe <- runExe session m
           (outExe, statusExe) <- runWaitAll runActionsExe
           assertEqual "after runExe" ExitSuccess statusExe
           assertEqual "Output from runExe"
                       "[\"A\",\"B\",\"C\"]\n"
                       outExe
    )
  , ( "Register a package, don't restart session, don't see the package"
    , do deletePackage "test/simple-lib17"
         withSession (withOpts ["-package simple-lib17"]) $ \session -> do
           let upd = updateSourceFile "Main.hs" . BSLC.pack . unlines $
                       [ "module Main where"
                       , "import SimpleLib (simpleLib)"
                       , "main = print simpleLib"
                       ]
           installPackage "test/simple-lib17"
           -- No restartSession yet, hence the exception at session init.
           let expected = "<command line>: cannot satisfy -package simple-lib17"
           updateSessionD session upd 1
           assertSourceErrors' session [expected]
           deletePackage "test/simple-lib17"
    )
  , ( "Register a package, restart session, see the package and check for cabal macros"
    , withSession (withOpts ["-XCPP"]) $ \session -> do
        deletePackage "test/simple-lib17"
        restartSession session (Just defaultSessionInitParams)
        let upd = updateSourceFile "Main.hs" . BSLC.pack . unlines $
                    [ "module Main where"
                    , "import SimpleLib (simpleLib)"
                    , "#if MIN_VERSION_simple_lib17(0,1,0)"
                    , "main = print simpleLib"
                    , "#else"
                    , "terrible error"
                    , "#endif"
                    ]
        installPackage "test/simple-lib17"
        restartSession session (Just defaultSessionInitParams) -- only now the package accessible
        updateSessionD session upd 1
        assertNoErrors session
        let m = "Main"
            upd2 = buildExe [] [(Text.pack m, "Main.hs")]
        updateSessionD session upd2 2
        distDir <- getDistDir session
        out <- readProcess (distDir </> "build" </> m </> m) [] []
        assertEqual "DB exe output"
                    "42\n"
                    out
        runActionsExe <- runExe session m
        (outExe, statusExe) <- runWaitAll runActionsExe
        assertEqual "Output from runExe"
                    "42\n"
                    outExe
        assertEqual "after runExe" ExitSuccess statusExe
        deletePackage "test/simple-lib17"
    )
  , ( "Make sure package DB is passed to ghc (configGenerateModInfo False)"
    , let packageOpts = ["-package parallel"]
          setup       = withModInfo True
                      . withDBStack [GlobalPackageDB]
                      . withOpts packageOpts
      in withSession setup $ \session -> do
        let upd = (updateSourceFile "A.hs" . BSLC.pack . unlines $
                    [ "module A where"
                    , "import Control.Parallel"
                    ])
        -- We expect an error because 'ide-backend-rts' and/or 'parallel'
        -- are not (usually?) installed in the global package DB.
        let expected1 = "cannot satisfy -package ide-backend-rts"
            expected2 = "cannot satisfy -package parallel"
        updateSessionD session upd 1
        assertSourceErrors session [[
            (Nothing, expected1)
          , (Nothing, expected2)
          ]]
    )
    {-
     -- DISABLED: We no longer detect the problem immediately because we no
     -- longer send an initial RPC request after starting the GHC server
  , ( "Make sure package DB is passed to ghc (detect problem immediately)"
    , let packageOpts = ["-package parallel"]
          config      = defaultSessionConfig {
                            configGenerateModInfo = False
                          , configPackageDBStack  = [GlobalPackageDB]
                          , configStaticOpts      = packageOpts
                          }
      in withSession config $ \session -> do
        -- We should be able to see these errors without doing an
        -- updateSession first
        let expected1 = "cannot satisfy -package ide-backend-rts"
            expected2 = "cannot satisfy -package parallel"
        assertSourceErrors session [[
            (Nothing, expected1)
          , (Nothing, expected2)
          ]]
    )
    -}
  , ( "Make sure package DB is passed to ghc (configGenerateModInfo True)"
    , let packageOpts = ["-package parallel"]
          setup       = withModInfo True
                      . withDBStack [GlobalPackageDB]
                      . withOpts packageOpts
      in withSession setup $ \session -> do
        let upd = (updateSourceFile "A.hs" . BSLC.pack . unlines $
                    [ "module A where"
                    , "import Control.Parallel"
                    ])
        -- We expect an error because 'ide-backend-rts' and/or 'parallel'
        -- are not (usually?) installed in the global package DB.
        let expected1 = "cannot satisfy -package ide-backend-rts"
            expected2 = "<command line>: cannot satisfy -package parallel"
        updateSessionD session upd 1
        assertSourceErrors session [[
            (Nothing, expected1)
          , (Nothing, expected2)
          ]]
    )
  , ( "Make sure package DB is passed to ghc after restartSession"
    , let packageOpts = ["-package parallel"]
          setup       = withModInfo True
                      . withDBStack [GlobalPackageDB]
                      . withOpts packageOpts
      in withSession setup $ \session -> do
        restartSession session Nothing
        let upd = (updateSourceFile "A.hs" . BSLC.pack . unlines $
                    [ "module A where"
                    , "import Control.Parallel"
                    ])
        -- We expect an error because 'ide-backend-rts' and/or 'parallel'
        -- are not (usually?) installed in the global package DB.
        let expected1 = "cannot satisfy -package ide-backend-rts"
            expected2 = "<command line>: cannot satisfy -package parallel"
        updateSessionD session upd 1
        assertSourceErrors session [[
            (Nothing, expected1)
          , (Nothing, expected2)
          ]]
    )
  , ( "Consistency of IdMap/explicit sharing cache through multiple updates (#88)"
    , let packageOpts = [ "-hide-all-packages"
                        , "-package base"
                        ]
      in ifIdeBackendHaddockTestsEnabled (withOpts packageOpts) $ \sess -> do
        let cb = \_ -> return ()
            update = flip (updateSession sess) cb
            updMod = \mod code -> updateSourceFile mod (BSLC.pack code)

        update $ updateCodeGeneration True
        update $ updateStdoutBufferMode (RunLineBuffering Nothing)
        update $ updateStderrBufferMode (RunLineBuffering Nothing)

        update $ updMod "Foo.hs" $ unlines [
            "module Foo where"
          , ""
          , "import Bar"
          , ""
          , "foo = bar >> bar"
          , ""
          , "foobar = putStrLn \"Baz\""
          ]

        update $ updMod "Bar.hs" $ unlines [
            "module Bar where"
          , ""
          , "bar = putStrLn \"Hello, world!\""
          ]
        assertIdInfo sess "Bar" (3, 7, 3, 15) "putStrLn" VarName "String -> IO ()" "base-4.5.1.0:System.IO" "<no location info>" "base-4.5.1.0:System.IO" "imported from base-4.5.1.0:Prelude at Bar.hs@1:8-1:11"

        update $ updMod "Baz.hs" $ unlines [
            "module Baz where"
          , ""
          , "import Foo"
          , "import Bar"
          , ""
          , "baz = foobar"
          ]

        assertNoErrors sess
        assertIdInfo sess "Bar" (3, 7, 3, 15) "putStrLn" VarName "String -> IO ()" "base-4.5.1.0:System.IO" "<no location info>" "base-4.5.1.0:System.IO" "imported from base-4.5.1.0:Prelude at Bar.hs@1:8-1:11"
        assertIdInfo sess "Baz" (6, 7, 6, 13) "foobar" VarName "IO ()" "main:Foo" "Foo.hs@7:1-7:7" "" "imported from main:Foo at Baz.hs@3:1-3:11"

        update $ updMod "Baz.hs" $ unlines [
            "module Baz where"
          , ""
          , "import Foo"
          , "import Bar"
          , ""
          , "baz = foobar >>>> foo >> bar"
          ]

        assertOneError sess
        assertIdInfo sess "Bar" (3, 7, 3, 15) "putStrLn" VarName "String -> IO ()" "base-4.5.1.0:System.IO" "<no location info>" "base-4.5.1.0:System.IO" "imported from base-4.5.1.0:Prelude at Bar.hs@1:8-1:11"
        -- Baz is broken at this point

        update $ updMod "Baz.hs" $ unlines [
            "module Baz where"
          , ""
          , "import Foo"
          , "import Bar"
          , ""
          , "baz = foobar >> foo >> bar"
          ]

        assertNoErrors sess
        assertIdInfo sess "Bar" (3, 7, 3, 15) "putStrLn" VarName "String -> IO ()" "base-4.5.1.0:System.IO" "<no location info>" "base-4.5.1.0:System.IO" "imported from base-4.5.1.0:Prelude at Bar.hs@1:8-1:11"
        assertIdInfo sess "Baz" (6, 7, 6, 13) "foobar" VarName "IO ()" "main:Foo" "Foo.hs@7:1-7:7" "" "imported from main:Foo at Baz.hs@3:1-3:11"
    )
  , ( "Consistency of multiple modules of the same name"
{-
18:45 < mikolaj> from http://www.haskell.org/ghc/docs/7.4.2/html/users_guide/packages.html#package-overlaps
18:45 < mikolaj> It is possible that by using packages you might end up with a program that contains two modules with the same name: perhaps you used a package P that has a hidden module M, and there is also a module M in your program.
                 Or perhaps the dependencies of packages that you used contain some overlapping modules. Perhaps the program even contains multiple versions of a certain package, due to dependencies from other packages.
18:45 < mikolaj> None of these scenarios gives rise to an error on its own[8], but they may have some interesting consequences. For instance, if you have a type M.T from version 1 of package P, then this is not the same as the type M.T
                 from version 2 of package P, and GHC will report an error if you try to use one where the other is expected.
18:46 < mikolaj> so it seems it's unspecified which module will be used --- it just happens that our idInfo code picks a different package than GHC API in this case
-}
    , ifIdeBackendHaddockTestsEnabled defaultSession $ \sess -> do
        let cb = \_ -> return ()
            update = flip (updateSession sess) cb
            updMod = \mod code -> updateSourceFile mod (BSLC.pack code)

        update $ updMod "Control/Parallel.hs" $ unlines [
            "module Control.Parallel where"
          , ""
          , "import Bar"
          , ""
          , "foo = bar >> bar"
          , ""
          , "foobar = putStrLn \"Baz\""
          ]

        update $ updMod "Bar.hs" $ unlines [
            "module Bar where"
          , ""
          , "bar = putStrLn \"Hello, world!\""
          ]

        update $ updMod "Baz.hs" $ unlines [
            "module Baz where"
          , ""
          , "import Control.Parallel"
          , "import Bar"
          , ""
          , "baz = foobar"
          ]

        assertNoErrors sess
        assertIdInfo sess "Bar" (3, 7, 3, 15) "putStrLn" VarName "String -> IO ()" "base-4.5.1.0:System.IO" "<no location info>" "base-4.5.1.0:System.IO" "imported from base-4.5.1.0:Prelude at Bar.hs@1:8-1:11"
-- would fail:            assertIdInfo gif "Baz" (6, 8, 6, 9) "foobar" VarName "IO ()" "main:Control.Parallel" "Control/Parallel.hs@7:1-7:7" "" "imported from main:Control.Parallel at Baz.hs@3:1-3:24"

        update $ updMod "Baz.hs" $ unlines [
            "module Baz where"
          , ""
          , "import Control.Parallel"
          , "import Bar"
          , ""
          , "baz = foobar >>>> foo >> bar"
          ]
        assertOneError sess
        getSpanInfo sess
        assertIdInfo sess "Bar" (3, 7, 3, 15) "putStrLn" VarName "String -> IO ()" "base-4.5.1.0:System.IO" "<no location info>" "base-4.5.1.0:System.IO" "imported from base-4.5.1.0:Prelude at Bar.hs@1:8-1:11"
        -- Baz is broken at this point

        update $ updMod "Baz.hs" $ unlines [
            "module Baz where"
          , ""
          , "import Control.Parallel"
          , "import Bar"
          , ""
          , "baz = foobar >> foo >> bar"
          ]

        assertNoErrors sess
        assertIdInfo sess "Bar" (3, 7, 3, 15) "putStrLn" VarName "String -> IO ()" "base-4.5.1.0:System.IO" "<no location info>" "base-4.5.1.0:System.IO" "imported from base-4.5.1.0:Prelude at Bar.hs@1:8-1:11"
-- would fail:           assertIdInfo gif "Baz" (6, 8, 6, 9) "foobar" VarName "IO ()" "main:Control.Parallel" "Control/Parallel.hs@7:1-7:7" "" "imported from main:Control/Parallel at Baz.hs@3:1-3:24"
    )
  , ( "Consistency of multiple modules of the same name: PackageImports"
    , ifIdeBackendHaddockTestsEnabled defaultSession $ \sess -> do
        let cb = \_ -> return ()
            update = flip (updateSession sess) cb
            updMod = \mod code -> updateSourceFile mod (BSLC.pack code)

        update $ updMod "Control/Parallel.hs" $ unlines [
            "module Control.Parallel where"
          , ""
          , "import Bar"
          , ""
          , "foo = bar >> bar"
          , ""
          , "par = putStrLn \"Baz\""
          ]

        update $ updMod "Bar.hs" $ unlines [
            "module Bar where"
          , ""
          , "bar = putStrLn \"Hello, world!\""
          ]

        update $ updMod "Baz.hs" $ unlines [
            "{-# LANGUAGE PackageImports #-}"
          , "module Baz where"
          , ""
          , "import \"parallel\" Control.Parallel"
          , "import Bar"
          , ""
          , "baz = par"
          ]

        assertNoErrors sess
        assertIdInfo sess "Bar" (3, 7, 3, 15) "putStrLn" VarName "String -> IO ()" "base-4.5.1.0:System.IO" "<no location info>" "base-4.5.1.0:System.IO" "imported from base-4.5.1.0:Prelude at Bar.hs@1:8-1:11"
        assertIdInfo sess "Baz" (7, 7, 7, 10) "par" VarName "a1 -> b1 -> b1" "parallel-X.Y.Z:Control.Parallel" "<no location info>" "parallel-X.Y.Z:Control.Parallel" "imported from parallel-X.Y.Z:Control.Parallel at Baz.hs@4:1-4:35"
    )
  , ( "Quickfix for Updating static files never triggers recompilation"
    , withSession defaultSession $ \session -> do
        let upd = updateDataFile "A.foo" (BSLC.pack "unboundVarName")
               <> (updateSourceFile "A.hs" . BSLC.pack . unlines $
                    [ "{-# LANGUAGE TemplateHaskell #-}"
                    , "module A where"
                    , "import Language.Haskell.TH.Syntax"
                    , "goodVarName = 42"
                    , "foo :: Int"
                    , "foo = $(do"
                    , "          qAddDependentFile \"A.foo\""
                    , "          s <- qRunIO (readFile \"A.foo\")"
                    , "          return $ VarE (mkName s))"
                    ])
        updateSessionD session upd 1
        assertOneError session
        let upd2 = updateDataFile "A.foo" (BSLC.pack "goodVarName")
        updateSessionD session upd2 1
        assertNoErrors session
    )
  , ( "Quickfix for Updating static files never triggers --- illegal var name"
    , withSession defaultSession $ \session -> do
        let upd = updateDataFile "A.foo" (BSLC.pack "42 is a wrong var name")
               <> (updateSourceFile "A.hs" . BSLC.pack . unlines $
                    [ "{-# LANGUAGE TemplateHaskell #-}"
                    , "module A where"
                    , "import Language.Haskell.TH.Syntax"
                    , "goodVarName = 42"
                    , "foo :: Int"
                    , "foo = $(do"
                    , "          qAddDependentFile \"A.foo\""
                    , "          s <- qRunIO (readFile \"A.foo\")"
                    , "          return $ VarE (mkName s))"
                    ])
        updateSessionD session upd 1
        assertOneError session
        let upd2 = updateDataFile "A.foo" (BSLC.pack "goodVarName")
        updateSessionD session upd2 1
        assertNoErrors session
    )
  , ( "Quickfix for Updating static files never triggers --- missing file"
    , withSession defaultSession $ \session -> do
        let upd = (updateSourceFile "A.hs" . BSLC.pack . unlines $
                    [ "{-# LANGUAGE TemplateHaskell #-}"
                    , "module A where"
                    , "import Language.Haskell.TH.Syntax"
                    , "foo :: String"
                    , "foo = $(do"
                    , "          qAddDependentFile \"A.foo\""
                    , "          x <- qRunIO (readFile \"A.foo\")"
                    , "          lift x)"
                    ])
        updateSessionD session upd 1
        assertOneError session
        let upd2 = updateDataFile "A.foo" (BSLC.pack "fooString")
        updateSessionD session upd2 1
        assertNoErrors session
    )
  , ( "Module name visible from 2 packages --- picked from monads-tf"
    , let packageOpts = [ "-hide-all-packages"
                        , "-package base"
                        , "-package monads-tf"
                        , "-package mtl"
                        ]
      in ifIdeBackendHaddockTestsEnabled (withOpts packageOpts) $ \session -> do
        let upd = (updateSourceFile "A.hs" . BSLC.pack . unlines $
                    [ "{-# LANGUAGE PackageImports #-}"
                    , "module A where"
                    , "import \"monads-tf\" Control.Monad.Cont"
                    , "f = runCont"
                    ])
        updateSessionD session upd 1
        assertNoErrors session

        imports <- getImports session
        let base mod = ModuleId {
                moduleName    = Text.pack mod
              , modulePackage = PackageId {
                    packageName    = Text.pack "base"
                  , packageVersion = Just (Text.pack "X.Y.Z")
                  }
              }
            monads_tf mod = ModuleId {
                moduleName    = Text.pack mod
              , modulePackage = PackageId {
                    packageName    = Text.pack "monads-tf"
                  , packageVersion = Just (Text.pack "X.Y.Z")
                  }
              }
        assertSameSet "imports: " (ignoreVersions . fromJust . imports $ Text.pack "A") $ [
            Import {
                importModule    = base "Prelude"
              , importPackage   = Nothing
              , importQualified = False
              , importImplicit  = True
              , importAs        = Nothing
              , importEntities  = ImportAll
              }
          , Import {
                importModule    = monads_tf "Control.Monad.Cont"
              , importPackage   = Just (Text.pack "monads-tf")
              , importQualified = False
              , importImplicit  = False
              , importAs        = Nothing
              , importEntities  = ImportAll
              }
          ]

        -- TODO: We expect the scope "imported from monads-tf-X.Y.Z:Control.Monad.Cont at A.hs@3:1-3:38"
        -- but we cannot guarantee it (#95)
        assertIdInfo' session "A" (4,5,4,12) (4,5,4,12) "runCont" VarName (allVersions "Cont r1 a1 -> (a1 -> r1) -> r1") "transformers-X.Y.Z:Control.Monad.Trans.Cont" (allVersions "<no location info>") "monads-tf-X.Y.Z:Control.Monad.Cont" []
    )
  , ( "Module name visible from 2 packages --- picked from mtl (expected failure)"
    , let packageOpts = [ "-hide-all-packages"
                        , "-package base"
                        , "-package monads-tf"
                        , "-package mtl"
                        ]
      in ifIdeBackendHaddockTestsEnabled (withOpts packageOpts) $ \session -> do
        let upd = (updateSourceFile "A.hs" . BSLC.pack . unlines $
                    [ "{-# LANGUAGE PackageImports #-}"
                    , "module A where"
                    , "import \"mtl\" Control.Monad.Cont"
                    , "f = runCont"
                    ])
        updateSessionD session upd 1
        assertNoErrors session

        imports <- getImports session
        let base mod = ModuleId {
                moduleName    = Text.pack mod
              , modulePackage = PackageId {
                    packageName    = Text.pack "base"
                  , packageVersion = Just (Text.pack "X.Y.Z")
                  }
              }
            mtl mod = ModuleId {
                moduleName    = Text.pack mod
              , modulePackage = PackageId {
                    packageName    = Text.pack "mtl"
                  , packageVersion = Just (Text.pack "X.Y.Z")
                  }
              }
        assertSameSet "imports: " (ignoreVersions . fromJust . imports $ Text.pack "A") $ [
            Import {
                importModule    = base "Prelude"
              , importPackage   = Nothing
              , importQualified = False
              , importImplicit  = True
              , importAs        = Nothing
              , importEntities  = ImportAll
              }
          , Import {
                importModule    = mtl "Control.Monad.Cont"
              , importPackage   = Just (Text.pack "mtl")
              , importQualified = False
              , importImplicit  = False
              , importAs        = Nothing
              , importEntities  = ImportAll
              }
          ]

        -- TODO: We expect the scope "imported from mtl-X.Y.Z:Control.Monad.Cont at A.hs@3:1-3:38"
        -- but we cannot guarantee it (#95)
        assertIdInfo' session "A" (4,5,4,12) (4,5,4,12) "runCont" VarName (allVersions "Cont r1 a1 -> (a1 -> r1) -> r1") "transformers-X.Y.Z:Control.Monad.Trans.Cont" (allVersions "<no location info>") "mtl-X.Y.Z:Control.Monad.Cont" []
    )
  , ("Issue #119"
    , withSession defaultSession $ \sess -> do
        distDir <- getDistDir sess

        let cb = \_ -> return ()
            update = flip (updateSession sess) cb

        update $ updateCodeGeneration True
        update $ updateStdoutBufferMode (RunLineBuffering Nothing)
        update $ updateStderrBufferMode (RunLineBuffering Nothing)

        -- Compile code and execute

        update $ updateSourceFile "src/Main.hs" . BSLC.pack $
            "main = putStrLn \"Version 1\""
        assertNoErrors sess

        update $ buildExe [] [(Text.pack "Main", "src/Main.hs")]
        out1 <- readProcess (distDir </> "build" </> "Main" </> "Main") [] []
        assertEqual "" "Version 1\n" out1
        runActionsExe <- runExe sess "Main"
        (outExe, statusExe) <- runWaitAll runActionsExe
        assertEqual "Output from runExe"
                    "Version 1\n"
                    outExe
        assertEqual "after runExe" ExitSuccess statusExe

        -- Update the code and execute again

        update $ updateSourceFile "src/Main.hs" . BSLC.pack $
            "main = putStrLn \"Version 2\""
        assertNoErrors sess

        update $ buildExe [] [(Text.pack "Main", "src/Main.hs")]
        out2 <- readProcess (distDir </> "build" </> "Main" </> "Main") [] []
        assertEqual "" "Version 2\n" out2
        runActionsExe2 <- runExe sess "Main"
        (outExe2, statusExe2) <- runWaitAll runActionsExe2
        assertEqual "Output from runExe"
                    "Version 2\n"
                    outExe2
        assertEqual "after runExe" ExitSuccess statusExe2
    )
  , ( "Subexpression types 1: Simple expressions"
    , withSession (withOpts ["-XNoMonomorphismRestriction"]) $ \session -> do
        let upd = (updateSourceFile "A.hs" . BSLC.pack . unlines $
                    [ "module A where"
                      -- Single type var inst, boolean literal
                      --        123456789012
                    , {-  2 -} "t2 = id True"
                      -- Double type var inst, double evidence app, overloaded lit
                      --        1234567890123456789012345678901234567
                    , {-  3 -} "t3 = (fromIntegral :: Int -> Float) 1"
                      -- Lambda
                      --        12345 6789012
                    , {-  4 -} "t4 = \\x -> x"
                      -- Let
                      --        1234567890123456789012345678901
                    , {-  5 -} "t5 = let foo x = () in foo True"
                      -- Type variables
                      --        123456789012
                    , {-  6 -} "t6 x y z = x"
                    , {-  7 -} "t7 x y z = y"
                    , {-  8 -} "t8 x y z = z"
                      -- Brackets, tuples, operators
                      --       0         1         2         3         4
                      --        1234567890123456789012345678901234567890123456789
                    , {-  9 -} "t9 f g x y z = (x `f` (y `g` z), (x `f` y) `g` z)"
                      -- Literals
                      --        123456789012 3456 78
                    , {- 10 -} "t10 = ('a', \"foo\")"
                      -- Do expression
                      --       0         1         2         3         4
                      --        12345678901234567890123456789012345678901234567
                    , {- 11 -} "t11 = do line <- getLine ; return (length line)"
                      -- Lists
                      --        1234567890123456789
                    , {- 12 -} "t12 = [True, False]"
                    , {- 13 -} "t13 = [1, 2]"
                      -- Records
                    , "data MyRecord = MyRecordCon {"
                    , "    a :: Bool"
                    , "  , b :: Int"
                    , "  }"
                      --       0         1         2         3         4
                      --        1234567890123456789012345678901234567
                    , {- 18 -} "t18 = MyRecordCon { a = True, b = 5 }"
                      -- Record update
                    , {- 19 -} "t19 = t18 { b = 6 }"
                      -- Polymorphic records
                    , "data MyPolyRecord a = MyPolyRecordCon { c :: a }"
                      --       0         1         2         3
                      --        123456789012345678901234567890123
                    , {- 21 -} "t21 = MyPolyRecordCon { c = 'a' }"
                    , {- 22 -} "t22 = t21 { c = 'b' }"
                      -- Case statements, underscore
                      --       0         1         2         3         4
                      --        1234567890123456789012345678901234567890
                    , {- 23 -} "t23 = case t18 of MyRecordCon a b -> b"
                    , {- 24 -} "t24 = case t21 of MyPolyRecordCon c -> c"
                    , {- 25 -} "t25 x = case x of Left _  -> Nothing"
                    , {- 26 -} "                  Right y -> Just y"
                      -- If statement
                      --       0         1         2         3
                      --        123456789012345678901234567890
                    , {- 27 -} "t27 x y z = if x then y else z"
                      -- Sections, arithmetic sequences
                      --        1234567890123456
                    , {- 28 -} "t28 = ([1..] !!)"
                    , {- 29 -} "t29 = (!! 0)"
                      -- Negation
                      --        12345678901
                    , {- 30 -} "t30 x = - x"
                    ])
        updateSessionD session upd 1
        assertNoErrors session

        -- TODO: the order of these "dominators" seems rather random!
        expTypes <- getExpTypes session
        assertExpTypes expTypes "A" (2, 6, 2, 6) [
            (2,  6, 2,  8, "Bool -> Bool")
          , (2,  6, 2,  8, "a -> a")
          , (2,  6, 2, 13, "Bool")
          ]
        assertExpTypes expTypes "A" (2, 9, 2, 13) [
            (2, 6, 2, 13, "Bool")
          , (2, 9, 2, 13, "Bool")
          ]
        assertExpTypes expTypes "A" (3, 7, 3, 7) [
            (3,  6, 3, 38, "Float")
          , (3,  7, 3, 19, "Int -> Float")
          , (3,  7, 3, 19, "(Integral a, Num b) => a -> b")
          ]
        assertExpTypes expTypes "A" (3, 37, 3, 37) [
            (3,  6, 3, 38, "Float")
          , (3, 37, 3, 38, "Int")
          ]
        assertExpTypes expTypes "A" (4, 7, 4, 7) [
            (4,  6, 4, 13, "t -> t")
          , (4,  7, 4,  8, "t")
          ]
        assertExpTypes expTypes "A" (5, 25, 5, 25) [
            (5,  6, 5, 32, "()")
          , (5, 24, 5, 27, "Bool -> ()")
          , (5, 24, 5, 27, "t -> ()")
          , (5, 24, 5, 32, "()")
          ]
        assertExpTypes expTypes "A" (6, 12, 6, 13) [
            (6, 12, 6, 13, "t")
          ]
        assertExpTypes expTypes "A" (7, 12, 7, 13) [
            (7, 12, 7, 13, "t1")
          ]
        assertExpTypes expTypes "A" (8, 12, 8, 13) [
            (8, 12, 8, 13, "t2")
          ]
        assertExpTypes expTypes "A" (9, 30, 9, 31) [
            (9, 16, 9, 50, "(t, t)")
          , (9, 17, 9, 32, "t")
          , (9, 24, 9, 31, "t")
          , (9, 30, 9, 31, "t2")
          ]
        assertExpTypes expTypes "A" (9, 35, 9, 36) [
            (9, 16, 9, 50, "(t, t)")
          , (9, 34, 9, 49, "t")
          , (9, 35, 9, 36, "t1")
          , (9, 35, 9, 42, "t")
          ]
        assertExpTypes expTypes "A" (10, 8, 10, 11) [
            (10, 7, 10, 19, "(Char, [Char])")
          , (10, 8, 10, 11, "Char")
          ]
        assertExpTypes expTypes "A" (10, 13, 10, 18) [
            (10,  7, 10, 19, "(Char, [Char])")
          , (10, 13, 10, 18, "[Char]")
          ]
        assertExpTypes expTypes "A" (11, 10, 11, 14) [
            (11,  7, 11, 48, "IO Int")
          , (11, 10, 11, 14, "String")
          ]
        assertExpTypes expTypes "A" (11, 36, 11, 42) [
            (11,  7, 11, 48, "IO Int")
          , (11, 28, 11, 48, "IO Int")
          , (11, 36, 11, 42, "[Char] -> Int")
          , (11, 36, 11, 42, "[a] -> Int")
          , (11, 36, 11, 47, "Int")
          ]
        assertExpTypes expTypes "A" (12, 8, 12, 12) [
            (12, 7, 12, 20, "[Bool]")
          , (12, 8, 12, 12, "Bool")
          ]
        assertExpTypes expTypes "A" (13, 8, 13, 9) [
            (13, 7, 13, 13, "[t]")
          , (13, 8, 13,  9, "t")
          ]
        assertExpTypes expTypes "A" (18, 7, 18, 18) [
            (18, 7, 18, 18, "Bool -> Int -> MyRecord")
          , (18, 7, 18, 38, "MyRecord")
          ]
        assertExpTypes expTypes "A" (18, 21, 18, 22) [
            (18,  7, 18, 38, "MyRecord")
          , (18, 21, 18, 22, "Bool")
          ]
        assertExpTypes expTypes "A" (18, 35, 18, 36) [
            (18,  7, 18, 38, "MyRecord")
          , (18, 35, 18, 36, "Int")
          ]
        assertExpTypes expTypes "A" (19, 13, 19, 14) [
            (19,  7, 19, 20, "MyRecord")
          , (19, 13, 19, 14, "Int")
          ]
        assertExpTypes expTypes "A" (21, 29, 21, 32) [
            (21,  7, 21, 34, "MyPolyRecord Char")
          , (21, 29, 21, 32, "Char")
          ]
        assertExpTypes expTypes "A" (21, 7, 21, 22) [
            (21,  7, 21, 22, "Char -> MyPolyRecord Char")
          , (21,  7, 21, 22, "a -> MyPolyRecord a")
          , (21,  7, 21, 34, "MyPolyRecord Char")
          ]
        assertExpTypes expTypes "A" (22, 13, 22, 14) [
            (22,  7, 22, 22, "MyPolyRecord Char")
          , (22, 13, 22, 14, "Char")
          ]
        -- the "MyRecordCon" apparently is not really recorded as such in the
        -- AST, we don't get type information about it
        assertExpTypes expTypes "A" (23, 19, 23, 30) [
            (23, 7, 23, 39, "Int")
          ]
        assertExpTypes expTypes "A" (24, 35, 24, 36) [
            (24,  7, 24, 41, "Char")
          , (24, 35, 24, 36, "Char")
          ]
        assertExpTypes expTypes "A" (25, 24, 25, 25) [
            (25,  9, 26, 36, "Maybe a")
          , (25, 24, 25, 25, "t")
          ]
        assertExpTypes expTypes "A" (26, 25, 26, 26) [
            (25,  9, 26, 36, "Maybe a")
          , (26, 25, 26, 26, "a")
          ]
        assertExpTypes expTypes "A" (27, 23, 27, 24) [
            (27, 13, 27, 31, "t")
          , (27, 23, 27, 24, "t")
          ]
        assertExpTypes expTypes "A" (28, 8, 28, 13) [
            (28, 8, 28, 13, "a -> [a]")
          , (28, 8, 28, 13, "Enum a1 => a1 -> [a1]")
          , (28, 8, 28, 16, "Int -> a")
          ]
        -- [a1] -> Int -> [a1] is the polymorphic type of (!!),
        -- [a] -> Int -> [a] is the "monomorphic" instance (with type vars)
        assertExpTypes expTypes "A" (29, 8, 29, 10) [
            (29, 8, 29, 10, "[a] -> Int -> a")
          , (29, 8, 29, 10, "[a1] -> Int -> a1")
          , (29, 8, 29, 12, "[a] -> a")
          ]
        -- The 'negation' isn't a proper operator and therefore doesn't get its
        -- own type
        assertExpTypes expTypes "A" (30, 9, 30, 10) [
            (30, 9, 30, 12, "a")
          ]
    )
  , ( "Subexpression types 2: TH and QQ"
    , withSession (withOpts ["-XNoMonomorphismRestriction", "-XTemplateHaskell"]) $ \session -> do
        let upd = (updateSourceFile "A.hs" . BSLC.pack . unlines $
                    [ {-  1 -} "module A where"
                    , {-  2 -} "import Language.Haskell.TH.Syntax"
                      -- Quotations (expressions, types)
                      --        1234567890123456789
                    , {-  3 -} "qTrue = [|  True |]"
                    , {-  4 -} "qBool = [t| Bool |]"
                      --        1234567890123456789012345
                    , {-  5 -} "qComp x xs = [| x : xs |]"
                    ])
               <> (updateSourceFile "B.hs" . BSLC.pack . unlines $
                    [ {-  1 -} "module B where"
                    , {-  2 -} "import A"
                      -- Splices (expressions, types)
                      --        123456789012345678901
                    , {-  3 -} "t1 = $qTrue :: $qBool"
                      --        12345678901234567 890 12
                    , {-  4 -} "t2 = $(qComp 'a' \"bc\")"
                    ])
               <> (updateCodeGeneration True)

        updateSessionD session upd 2
        assertNoErrors session

        expTypes <- getExpTypes session
        -- The AST doesn't really give us a means to extract the type of
        -- a bracket expression :( And we get no info about the lifted vars
        assertExpTypes expTypes "A" (3, 9, 3, 20) []
        assertExpTypes expTypes "A" (4, 9, 4, 20) []
        assertExpTypes expTypes "A" (5, 17, 5, 18) []
        -- We don't return types for types, so check the expr splice only
        assertExpTypes expTypes "B" (3, 6, 3, 12) [
            (3, 6, 3, 12, "Bool")
          ]
        -- The typechecked tree contains the expanded splice, but the location
        -- of every term in the splice is set to the location of the entire
        -- splice
        assertExpTypes expTypes "B" (4, 8, 4, 13) [
            (4, 8, 4, 22, "[Char]")
          , (4, 8, 4, 22, "[Char]")
          , (4, 8, 4, 22, "Char -> [Char] -> [Char]")
          , (4, 8, 4, 22, "a -> [a] -> [a]")
          , (4, 8, 4, 22, "Char")
          ]
    )
  , ( "Subexpression types 3: Type families (fpco #2609)"
    , withSession (withOpts ["-XTypeFamilies"]) $ \session -> do
        let upd = (updateSourceFile "A.hs" . BSLC.pack . unlines $ [
                       {- 1 -} "module A where"
                     , {- 2 -} "type family TestTypeFamily a"
                     -- Monomorphic instance
                     , {- 3 -} "type instance TestTypeFamily () = Bool"
                     , {- 4 -} "t1 :: TestTypeFamily ()"
                       --       123456789
                     , {- 5 -} "t1 = True"
                     -- Polymorphic instance
                     , {- 6 -} "type instance TestTypeFamily [a] = Maybe a"
                     , {- 7 -} "t2 :: TestTypeFamily [a]"
                       --       123456789012
                     , {- 8 -} "t2 = Nothing"
                     ])

        updateSessionD session upd 1
        assertNoErrors session

        expTypes <- getExpTypes session
        assertExpTypes expTypes "A" (5, 6, 5, 10) [
            (5, 6, 5, 10, "TestTypeFamily ()")
          , (5, 6, 5, 10, "Bool")
          ]
        assertExpTypes expTypes "A" (8, 6, 8, 13) [
            (8, 6, 8, 13, "TestTypeFamily [a]")
          , (8, 6, 8, 13, "Maybe a")
          , (8, 6, 8, 13, "Maybe a1")
          ]
    )
  , ( "Subexpression types 4: Higher rank types (fpco #2635)"
    , withSession (withOpts ["-XRank2Types"]) $ \session -> do
        let upd = (updateSourceFile "A.hs" . BSLC.pack . unlines $ [
                       {- 1 -} "module A where"
                     , {- 2 -} "newtype T = MkT (forall a. Ord a => a -> a -> Bool)"
                       --       12345678901234
                     , {- 3 -} "teq = MkT (==)"
                     ])

        -- Note: intentionally using (==) in this test rather than (<=) so that
        -- the "definition type" is different from the "usage type"
        -- (forall a. Eq a => a -> a -> Bool) vs (forall a. Ord a => a -> a -> Bool)

        updateSessionD session upd 1
        assertNoErrors session

        expTypes <- getExpTypes session
        assertExpTypes expTypes "A" (3, 12, 3, 14) [
            (3,  7, 3, 15, "T")
          , (3, 11, 3, 15, "Ord a => a -> a -> Bool")
          , (3, 11, 3, 15, "a -> a -> Bool")
          , (3, 11, 3, 15, "Eq a => a -> a -> Bool")
          ]
    )
  , ( "Subexpression types 5: Sections of functions with 3 or more args"
    , withSession defaultSession $ \session -> do
        let upd = (updateSourceFile "A.hs" . BSLC.pack . unlines $ [
                       {- 1 -} "module A where"
                     , {- 2 -} "f :: Int -> Bool -> Char -> ()"
                     , {- 3 -} "f = undefined"
                       --       1234567890123456789
                     , {- 4 -} "test1 = (`f` True)"
                     , {- 5 -} "test2 = (1 `f`)"
                     ])

        updateSessionD session upd 1
        assertNoErrors session

        expTypes <- getExpTypes session
        assertExpTypes expTypes "A" (4, 11, 4, 12) [
            (4, 10, 4, 13, "Int -> Bool -> Char -> ()")
          , (4, 10, 4, 18, "Int -> Char -> ()")
          ]
        assertExpTypes expTypes "A" (5, 13, 5, 14) [
            (5, 10, 5, 15, "Bool -> Char -> ()")
          , (5, 12, 5, 15, "Int -> Bool -> Char -> ()")
          ]
    )
  , ( "Issue #125: Hang when snippet calls createProcess with close_fds set to True"
    , withSession defaultSession $ \sess -> do
        let cb     = \_ -> return ()
            update = flip (updateSession sess) cb

        update $ updateCodeGeneration True
        update $ updateStdoutBufferMode (RunLineBuffering Nothing)
        update $ updateStderrBufferMode (RunLineBuffering Nothing)
        update $ updateDynamicOpts ["-Wall", "-Werror"]

        update $ updateSourceFile "src/Main.hs" $ BSLC.pack $ unlines [
            "module Main where"

          , "import System.Process"
          , "import System.IO"

          , "main :: IO ()"
          , "main = do"
          , "    (_,Just maybeOut,_,pr) <- createProcess $ (shell \"foo\")"
          , "        { cmdspec      = ShellCommand \"echo 123\""
          , "        , cwd          = Nothing"
          , "        , env          = Nothing"
          , "        , std_in       = CreatePipe"
          , "        , std_out      = CreatePipe"
          , "        , std_err      = CreatePipe"
          , "        , close_fds    = True"
          , "        , create_group = False"
          , "        }"
          , "    putStr =<< hGetContents maybeOut"
          , "    terminateProcess pr"
          ]

        assertNoErrors sess
        mRunActions <- timeout 2000000 $ runStmt sess "Main" "main"
        case mRunActions of
          Just runActions -> do
            mRunResult <- timeout 2000000 $ runWaitAll runActions
            case mRunResult of
              Just (output, RunOk) -> assertEqual "" (BSLC.pack "123\n") output
              Nothing -> assertFailure "Timeout in runWaitAll"
              _       -> assertFailure "Unexpected run result"
          Nothing ->
            assertFailure "Timeout in runStmt"
    )
  , ( "Use sites 1: Global values"
    , withSession defaultSession $ \session -> do
        let upd1 = (updateSourceFile "A.hs" . BSLC.pack . unlines $ [
                        {- 1 -} "module A where"
                              -- 123456789012345
                      , {- 2 -} "f :: Int -> Int"
                      , {- 3 -} "f = (+ 1)"
                      , {- 4 -} "g :: Int -> Int"
                      , {- 5 -} "g = f . f"
                      ])
                <> (updateSourceFile "B.hs" . BSLC.pack . unlines $ [
                        {- 1 -} "module B where"
                      , {- 2 -} "import A"
                      , {- 3 -} "h :: Int -> Int"
                      , {- 4 -} "h = (+ 1) . f . g"
                      ])

        updateSessionD session upd1 2
        assertNoErrors session

        let uses_f = [
                "A.hs@5:9-5:10"
              , "A.hs@5:5-5:6"
              , "B.hs@4:13-4:14"
              ]
            uses_add = [ -- "+"
                "A.hs@3:6-3:7"
              , "B.hs@4:6-4:7"
              ]
            uses_g = [
                "B.hs@4:17-4:18"
              ]
            uses_h = [
              ]

        do useSites <- getUseSites session
           assertUseSites useSites "A" (3,  1, 3,  2) "f" uses_f
           assertUseSites useSites "A" (3,  6, 3,  7) "+" uses_add
           assertUseSites useSites "A" (5,  1, 5,  2) "g" uses_g
           assertUseSites useSites "B" (4,  1, 4,  2) "h" uses_h
           assertUseSites useSites "B" (4,  6, 4,  7) "+" uses_add
           assertUseSites useSites "B" (4, 13, 4, 14) "f" uses_f
           assertUseSites useSites "B" (4, 17, 4, 18) "g" uses_g

        -- Update B, swap positions of g and f

        let upd2 = (updateSourceFile "B.hs" . BSLC.pack . unlines $ [
                        {- 1 -} "module B where"
                      , {- 2 -} "import A"
                      , {- 3 -} "h :: Int -> Int"
                      , {- 4 -} "h = (+ 1) . g . f"
                      ])

        updateSessionD session upd2 1
        assertNoErrors session

        let uses_f2 = [
                "A.hs@5:9-5:10"
              , "A.hs@5:5-5:6"
              , "B.hs@4:17-4:18"
              ]
            uses_g2 = [
                "B.hs@4:13-4:14"
              ]

        do useSites <- getUseSites session
           assertUseSites useSites "A" (3,  1, 3,  2) "f" uses_f2
           assertUseSites useSites "A" (3,  6, 3,  7) "+" uses_add
           assertUseSites useSites "A" (5,  1, 5,  2) "g" uses_g2
           assertUseSites useSites "B" (4,  1, 4,  2) "h" uses_h
           assertUseSites useSites "B" (4,  6, 4,  7) "+" uses_add
           assertUseSites useSites "B" (4, 13, 4, 14) "g" uses_g2
           assertUseSites useSites "B" (4, 17, 4, 18) "f" uses_f2

        -- Update A, remove one internal use of f, and shift the other

        let upd3 = (updateSourceFile "A.hs" . BSLC.pack . unlines $ [
                        {- 1 -} "module A where"
                              -- 123456789012345
                      , {- 2 -} "f :: Int -> Int"
                      , {- 3 -} "f = (+ 1)"
                      , {- 4 -} "g :: Int -> Int"
                      , {- 5 -} "g = (+ 1) . f"
                      ])

        updateSessionD session upd3 2
        assertNoErrors session

        let uses_f3 = [
                "A.hs@5:13-5:14"
              , "B.hs@4:17-4:18"
              ]
            uses_add3 = [ -- "+"
                "A.hs@5:6-5:7"
              , "A.hs@3:6-3:7"
              , "B.hs@4:6-4:7"
              ]

        do useSites <- getUseSites session
           assertUseSites useSites "A" (3,  1, 3,  2) "f" uses_f3
           assertUseSites useSites "A" (3,  6, 3,  7) "+" uses_add3
           assertUseSites useSites "A" (5,  1, 5,  2) "g" uses_g2
           assertUseSites useSites "B" (4,  1, 4,  2) "h" uses_h
           assertUseSites useSites "B" (4,  6, 4,  7) "+" uses_add3
           assertUseSites useSites "B" (4, 13, 4, 14) "g" uses_g2
           assertUseSites useSites "B" (4, 17, 4, 18) "f" uses_f3
    )
  , ( "Use sites 2: Types"
    , withSession defaultSession $ \session -> do
        -- This test follows the same structure as "Use sites 1", but
        -- tests types rather than values

        let upd1 = (updateSourceFile "A.hs" . BSLC.pack . unlines $ [
                        {- 1 -} "module A where"
                              -- 1234567890123456
                      , {- 2 -} "data F = MkF Int"
                      , {- 3 -} "data G = MkG F F"
                      ])
                <> (updateSourceFile "B.hs" . BSLC.pack . unlines $ [
                        {- 1 -} "module B where"
                      , {- 2 -} "import A"
                              -- 12345678901234567890
                      , {- 3 -} "data H = MkH Int F G"
                      ])

        updateSessionD session upd1 2
        assertNoErrors session

        let uses_F = [
                "A.hs@3:16-3:17"
              , "A.hs@3:14-3:15"
              , "B.hs@3:18-3:19"
              ]
            uses_Int = [
                "A.hs@2:14-2:17"
              , "B.hs@3:14-3:17"
              ]
            uses_G = [
                "B.hs@3:20-3:21"
              ]
            uses_H = [
              ]

        do useSites <- getUseSites session
           assertUseSites useSites "A" (2,  6, 2,  7) "F"   uses_F
           assertUseSites useSites "A" (2, 14, 2, 17) "Int" uses_Int
           assertUseSites useSites "A" (3,  6, 3,  7) "G"   uses_G
           assertUseSites useSites "B" (3,  6, 3,  7) "H"   uses_H
           assertUseSites useSites "B" (3, 14, 3, 17) "Int" uses_Int
           assertUseSites useSites "B" (3, 18, 3, 19) "F"   uses_F
           assertUseSites useSites "B" (3, 20, 3, 21) "G"   uses_G

        -- Update B, swap positions of g and f

        let upd2 = (updateSourceFile "B.hs" . BSLC.pack . unlines $ [
                        {- 1 -} "module B where"
                      , {- 2 -} "import A"
                              -- 12345678901234567890
                      , {- 3 -} "data H = MkH Int G F"
                      ])

        updateSessionD session upd2 1
        assertNoErrors session

        let uses_F2 = [
                "A.hs@3:16-3:17"
              , "A.hs@3:14-3:15"
              , "B.hs@3:20-3:21"
              ]
            uses_G2 = [
                "B.hs@3:18-3:19"
              ]

        do useSites <- getUseSites session
           assertUseSites useSites "A" (2,  6, 2,  7) "F"   uses_F2
           assertUseSites useSites "A" (2, 14, 2, 17) "Int" uses_Int
           assertUseSites useSites "A" (3,  6, 3,  7) "G"   uses_G2
           assertUseSites useSites "B" (3,  6, 3,  7) "H"   uses_H
           assertUseSites useSites "B" (3, 14, 3, 17) "Int" uses_Int
           assertUseSites useSites "B" (3, 18, 3, 19) "G"   uses_G2
           assertUseSites useSites "B" (3, 20, 3, 21) "F"   uses_F2

        -- Update A, remove one internal use of f, and shift the other

        let upd3 = (updateSourceFile "A.hs" . BSLC.pack . unlines $ [
                        {- 1 -} "module A where"
                              -- 123456789012345678
                      , {- 2 -} "data F = MkF Int"
                      , {- 3 -} "data G = MkG Int F"
                      ])

        updateSessionD session upd3 2
        assertNoErrors session

        let uses_F3 = [
                "A.hs@3:18-3:19"
              , "B.hs@3:20-3:21"
              ]
            uses_Int3 = [
                "A.hs@3:14-3:17"
              , "A.hs@2:14-2:17"
              , "B.hs@3:14-3:17"
              ]

        do useSites <- getUseSites session
           assertUseSites useSites "A" (2,  6, 2,  7) "F"   uses_F3
           assertUseSites useSites "A" (2, 14, 2, 17) "Int" uses_Int3
           assertUseSites useSites "A" (3,  6, 3,  7) "G"   uses_G2
           assertUseSites useSites "B" (3,  6, 3,  7) "H"   uses_H
           assertUseSites useSites "B" (3, 14, 3, 17) "Int" uses_Int3
           assertUseSites useSites "B" (3, 18, 3, 19) "G"   uses_G2
           assertUseSites useSites "B" (3, 20, 3, 21) "F"   uses_F3
    )
  , ( "Use sites 3: Local identifiers"
    , withSession (withOpts ["-XScopedTypeVariables"]) $ \session -> do
        let upd1 = (updateSourceFile "A.hs" . BSLC.pack . unlines $ [
                        {-  1 -} "module A where"
                              -- 123456789012345
                      , {-  2 -} "test = (+ 1) . f . g"
                      , {-  3 -} "  where"
                      , {-  4 -} "     f :: Int -> Int"
                      , {-  5 -} "     f = (+ 1)"
                      , {-  6 -} "     g :: Int -> Int"
                      , {-  7 -} "     g = f . f"
                        -- Function args, lambda bound, let bound, case bound
                               --          1         2         3
                               -- 1234567890 12345678901234567
                      , {-  8 -} "test2 f = \\x -> case f x of"
                               -- 123456789012345678901234567890123456789
                      , {-  9 -} "            (a, b) -> let c = a * b * b"
                      , {- 10 -} "                      in c * c"
                        -- Type arguments
                               -- 1234567890123456789012
                      , {- 11 -} "data T a b = MkT a a b"
                        -- Implicit forall
                               -- 1234567890123456
                      , {- 12 -} "f :: a -> b -> a"
                      , {- 13 -} "f x y = x"
                        -- Explicit forall
                               -- 1234567890123456789012345678
                      , {- 14 -} "g :: forall a b. a -> b -> a"
                      , {- 15 -} "g x y = x"
                      ])

        updateSessionD session upd1 2
        assertNoErrors session
        useSites <- getUseSites session

        -- where-bound
        do let uses_f = [
                   "A.hs@7:14-7:15"
                 , "A.hs@7:10-7:11"
                 , "A.hs@2:16-2:17"
                 ]
               uses_add = [ -- "+"
                   "A.hs@5:11-5:12"
                 , "A.hs@2:9-2:10"
                 ]
               uses_g = [
                   "A.hs@2:20-2:21"
                 ]

           assertUseSites useSites "A" (5,  6, 5,  7) "f" uses_f
           assertUseSites useSites "A" (5, 11, 5, 12) "+" uses_add
           assertUseSites useSites "A" (7,  6, 7,  7) "g" uses_g

        -- function args, lambda bound, let bound, case bound
        do let uses_f = ["A.hs@8:22-8:23"]
               uses_x = ["A.hs@8:24-8:25"]
               uses_a = ["A.hs@9:31-9:32"]
               uses_b = ["A.hs@9:39-9:40","A.hs@9:35-9:36"]
               uses_c = ["A.hs@10:30-10:31","A.hs@10:26-10:27"]

           assertUseSites useSites "A" (8,  7, 8,  8) "f" uses_f
           assertUseSites useSites "A" (8, 12, 8, 13) "x" uses_x
           assertUseSites useSites "A" (9, 14, 9, 15) "a" uses_a
           assertUseSites useSites "A" (9, 35, 9, 36) "b" uses_b -- using def site for variety
           assertUseSites useSites "A" (9, 27, 9, 28) "c" uses_c

        -- type args
        do let uses_a = ["A.hs@11:20-11:21","A.hs@11:18-11:19"]
               uses_b = ["A.hs@11:22-11:23"]

           assertUseSites useSites "A" (11, 18, 11, 19) "a" uses_a
           assertUseSites useSites "A" (11, 10, 11, 11) "b" uses_b

        -- implicit forall
        do let uses_a = ["A.hs@12:16-12:17","A.hs@12:6-12:7"]
               uses_b = ["A.hs@12:11-12:12"]

           assertUseSites useSites "A" (12,  6, 12,  7) "a" uses_a
           assertUseSites useSites "A" (12, 11, 12, 12) "b" uses_b

        -- explicit forall
        do let uses_a = ["A.hs@14:28-14:29","A.hs@14:18-14:19"]
               uses_b = ["A.hs@14:23-14:24"]

           assertUseSites useSites "A" (14, 13, 14, 14) "a" uses_a
           assertUseSites useSites "A" (14, 23, 14, 24) "b" uses_b
    )
{-
  , ( "Debugging 1: Setting and clearing breakpoints"
    , withSession defaultSession $ \session -> do
        updateSessionD session qsort 1
        assertNoErrors session

        expTypes <- getExpTypes session
        let (modName, mouseSpan) = mkSpan "Main" (2, 16, 2, 16)
            fullSpan = fst . last $ expTypes modName mouseSpan
            (_, wrongSpan) = mkSpan "Main" (0, 0, 0, 0)

        r1 <- setBreakpoint session modName fullSpan True
        r2 <- setBreakpoint session modName fullSpan False
        r3 <- setBreakpoint session modName fullSpan False
        r4 <- setBreakpoint session modName wrongSpan True
        assertEqual "original value of breakpoint"  (Just False) r1
        assertEqual "breakpoint successfully set"   (Just True)  r2
        assertEqual "breakpoint successfully unset" (Just False) r3
        assertEqual "invalid breakpoint"            Nothing      r4
    )
  , ( "Debugging 2: Running until breakpoint, then resuming"
    , withSession defaultSession $ \session -> do
        updateSessionD session qsort 1
        assertNoErrors session

        expTypes <- getExpTypes session
        let (modName, mouseSpan) = mkSpan "Main" (2, 16, 2, 16)
            fullSpan = fst . last $ expTypes modName mouseSpan

        Just False <- setBreakpoint session modName fullSpan True

        let inputList :: [Integer]
            inputList = [8, 4, 0, 3, 1, 23, 11, 18]

        outputs <- forM (mark inputList) $ \(i, isFirst, _isLast) -> do
           runActions <- if isFirst then runStmt session "Main" "main"
                                    else resume session
           (output, RunBreak) <- runWaitAll runActions
           assertBreak session "Main"
                               "Main.hs@2:16-2:48"
                               "[a]"
                               [ ("_result" , "[Integer]" , "_")
                               , ("a"       , "Integer"   , show i)
                               , ("left"    , "[Integer]" , "_")
                               , ("right"   , "[Integer]" , "_")
                               ]
           return output

        do runActions <- resume session
           (finalOutput, finalResult) <- runWaitAll runActions
           let output = BSL.concat $ outputs ++ [finalOutput]
           assertEqual "" RunOk finalResult
           assertEqual "" (show (sort inputList) ++ "\n") (BSLC.unpack output)
           mBreakInfo <- getBreakInfo session
           assertEqual "" Nothing mBreakInfo
    )
  , ( "Debugging 3: Printing and forcing"
    , withSession defaultSession $ \session -> do
        updateSessionD session qsort 1
        assertNoErrors session

        expTypes <- getExpTypes session
        let (modName, mouseSpan) = mkSpan "Main" (2, 16, 2, 16)
            fullSpan = fst . last $ expTypes modName mouseSpan

        Just False <- setBreakpoint session modName fullSpan True
        runActions <- runStmt session "Main" "main"
        (_output, RunBreak) <- runWaitAll runActions

        printed <- printVar session (Text.pack "left") True False
        forced  <- printVar session (Text.pack "left") True True
        assertEqual "" [(Text.pack "left", Text.pack "[Integer]", Text.pack "(_t1::[Integer])")] printed
        assertEqual "" [(Text.pack "left", Text.pack "[Integer]", Text.pack "[4, 0, 3, 1]")] forced
    )
-}
  , ( "Using C files 1: Basic functionality, recompiling Haskell modules when necessary"
    , withSession defaultSession $ \session -> do
        let upd = (updateCodeGeneration True)
               <> (updateSourceFile "M.hs" . BSLC.pack . unlines $
                    [ "module M where"
                    , "import Foreign.C"
                    , "foreign import ccall \"foo\" c_f :: CInt"
                    , "hello :: IO ()"
                    , "hello = print c_f"
                    , "main :: IO ()"
                    , "main = hello"
                    ])
               <> (updateSourceFile "MC.c" . BSLC.pack . unlines $
                    [ "int foo() {"
                    , "  return 12345;"
                    , "}"
                    ])
        -- TODO: Ideally, we'd fix this jump in the reported total number of
        -- progress messages
        updateSessionP session upd [
            (1, 2, "Compiling MC.c")
          , (2, 2, "Loading MC.o")
          , (3, 3, "Compiling M")
          ]
        assertNoErrors session
        do runActions <- runStmt session "M" "hello"
           (output, result) <- runWaitAll runActions
           assertEqual "" RunOk result
           assertEqual "" (BSLC.pack "12345\n") output

        do let m = "M"
               updExe = buildExe [] [(Text.pack m, "M.hs")]
           updateSessionD session updExe 2
           runActionsExe <- runExe session m
           (outExe, statusExe) <- runWaitAll runActionsExe
           assertEqual "Output from runExe"
                       "12345\n"
                       outExe
           assertEqual "after runExe" ExitSuccess statusExe

        -- Update the Haskell module without updating the C module
        let upd2 = (updateSourceFile "M.hs" . BSLC.pack . unlines $
                    [ "module M where"
                    , "import Foreign.C"
                    , "foreign import ccall \"foo\" c_f :: CInt"
                    , "hello :: IO ()"
                    , "hello = print (c_f + 1)"
                    , "main :: IO ()"
                    , "main = hello"
                    ])
        updateSessionP session upd2 [
            (1, 1, "Compiling M")
          ]
        assertNoErrors session
        do runActions <- runStmt session "M" "hello"
           (output, result) <- runWaitAll runActions
           assertEqual "" RunOk result
           assertEqual "" (BSLC.pack "12346\n") output

        do let m = "M"
               updExe = buildExe [] [(Text.pack m, "M.hs")]
           updateSessionD session updExe 2
           runActionsExe <- runExe session m
           (outExe, statusExe) <- runWaitAll runActionsExe
           assertEqual "Output from runExe"
                       "12346\n"
                       outExe
           assertEqual "after runExe" ExitSuccess statusExe

        -- Update the C code without updating the Haskell module
        let upd3 = (updateSourceFile "MC.c" . BSLC.pack . unlines $
                    [ "int foo() {"
                    , "  return 54321;"
                    , "}"
                    ])
        updateSessionP session upd3 [
            (1 ,3, "Unloading MC.o")
          , (2, 3, "Compiling MC.c")
          , (3, 3, "Loading MC.o")
          , (4, 4, "Compiling M")
          ]
        assertNoErrors session
        do runActions <- runStmt session "M" "hello"
           (output, result) <- runWaitAll runActions
           assertEqual "" RunOk result
           assertEqual "" (BSLC.pack "54322\n") output
        let m = "M"
            updExe = buildExe [] [(Text.pack m, "M.hs")]
        updateSessionD session updExe 3
        runActionsExe <- runExe session m
        (outExe, statusExe) <- runWaitAll runActionsExe
        assertEqual "Output from runExe"
                    "54322\n"
                    outExe
        assertEqual "after runExe" ExitSuccess statusExe
    )
  , ( "Using C files 2: C files in subdirs"
    , withSession defaultSession $ \session -> do
        let upd = (updateCodeGeneration True)
               <> (updateSourceFile "M.hs" . BSLC.pack . unlines $
                    [ "module M where"
                    , "import Foreign.C"
                    , "foreign import ccall \"foo\" c_f :: CInt"
                    , "foreign import ccall \"bar\" c_g :: CInt"
                    , "hello :: IO ()"
                    , "hello = print (c_f + c_g)"
                    , "main :: IO ()"
                    , "main = hello"
                    ])
               <> (updateSourceFile "a/MC.c" . BSLC.pack . unlines $
                    [ "int foo() {"
                    , "  return 56;"
                    , "}"
                    ])
                    -- intentionally same name for the file
               <> (updateSourceFile "b/MC.c" . BSLC.pack . unlines $
                    [ "int bar() {"
                    , "  return 23;"
                    , "}"
                    ])
        updateSessionP session upd [
            (1, 4, "Compiling a/MC.c")
          , (2, 4, "Loading a/MC.o")
          , (3, 4, "Compiling b/MC.c")
          , (4, 4, "Loading b/MC.o")
          , (5, 5, "Compiling M")
          ]
        assertNoErrors session
        do runActions <- runStmt session "M" "hello"
           (output, result) <- runWaitAll runActions
           assertEqual "" RunOk result
           assertEqual "" (BSLC.pack "79\n") output
        let m = "M"
            updExe = buildExe [] [(Text.pack m, "M.hs")]
        updateSessionD session updExe 2
        runActionsExe <- runExe session m
        (outExe, statusExe) <- runWaitAll runActionsExe
        assertEqual "Output from runExe"
                    "79\n"
                    outExe
        assertEqual "after runExe" ExitSuccess statusExe
    )
  , ( "Using C files 3: Errors and warnings in the C code"
    , withSession defaultSession $ \session -> do
        let upd = (updateCodeGeneration True)
               <> (updateSourceFile "M.hs" . BSLC.pack . unlines $
                    [ "module M where"
                    , "import Foreign.C"
                    , "foreign import ccall \"foo\" c_f :: CInt"
                    , "hello :: IO ()"
                    , "hello = print c_f"
                    ])
               <> (updateSourceFile "MC.c" . BSLC.pack . unlines $ [
                      "int f() {"
                    , "  return thisSymbolDoesNotExist;"
                    , "}"
                    , ""
                    , "void g() {"
                    , "  return 1;"
                    , "}"
                    ])
        updateSessionP session upd [
            (1, 2, "Compiling MC.c")
          , (2, 2, "Skipped loading MC.o")
          , (3, 3, "Compiling M")
          ]
        errors <- getSourceErrors session
        case errors of
          [e1, e2] -> do
            -- Currently we generate precisely one gcc error
            assertEqual "" (TextSpan (Text.pack "<gcc error>")) (errorSpan e1)
            -- The ByteCodeLink exception because of the missing symbol
            assertEqual "" (TextSpan (Text.pack "<from GhcException>")) (errorSpan e2)
          _ -> assertFailure $ "Unexpected errors: " ++ show errors
    )
  , ( "Using C files 4: Errors in C file, then update C file (#201)"
    , withSession defaultSession $ \session -> do
        let mainLBS = BSLC.pack . unlines $ [
                "import Foreign"
              , "import Foreign.C"
              , "import Foreign.C.Types"
              , "foreign import ccall safe \"test_c_func\" test_c_func :: CInt"
              , "main = print test_c_func"
              ]
        let cLBS = BSLC.pack . unlines $ [
                "int test_c_func() { return 42; }"
              ]

        let upd = updateCodeGeneration True
               <> updateSourceFile "Main.hs" mainLBS
               <> updateSourceFile "test.c" cLBS

        updateSessionD session upd 3
        assertNoErrors session

        runActions <- runStmt session "Main" "main"
        (output, result) <- runWaitAll runActions
        assertEqual "" result RunOk
        assertEqual "" output (BSLC.pack "42\n")

        updateSessionD session (updateSourceFile "test.c" "invalid") 3
        assertOneError session

        updateSessionD session (updateSourceFile "test.c" cLBS) 3
        assertNoErrors session
    )
  , ( "ghc qAddDependentFile patch (#118)"
    , withSession defaultSession $ \session -> do
        let cb     = \_ -> return ()
            update = flip (updateSession session) cb

        let mainContents = BSLC.pack $ unlines
                [ "{-# LANGUAGE TemplateHaskell #-}"
                , "import Language.Haskell.TH.Syntax"
                , "main = print ($(do"
                , "  qAddDependentFile \"foo.hamlet\""
                , "  s <- qRunIO $ readFile \"foo.hamlet\""
                , "  lift $ (read s :: Int)"
                , "  ) :: Int)"
                ]

        update $ mconcat
            [ updateSourceFile "Main.hs" mainContents
            , updateDataFile "foo.hamlet" (BSLC.pack "invalid")
            ]

        -- Error message expected, invalid data file
        assertOneError session

        update $ updateDataFile "foo.hamlet" (BSLC.pack "42")
        assertNoErrors session

        update $ updateSourceFile "Main.hs" $ mainContents `BSLC.append` (BSLC.pack "\n\n-- Trigger a recompile")
        assertNoErrors session

        update $ updateDataFile "foo.hamlet" (BSLC.pack "invalid")
        assertOneError session
    )
  , ( "updateTargets  1: [{} < A, {A} < B, {A} < C], require [A]"
    , withSession defaultSession $ \session -> do
        updateSessionD session (mconcat [
            modAn "0"
          , modBn "0"
          , modCn "0"
          , updateTargets (TargetsInclude ["A.hs"])
          ]) 1
        assertNoErrors session
        assertLoadedModules session "" ["A"]

        buildExeTargetHsSucceeds session "A"
    )
  , ( "updateTargets  2: [{} < A, {A} < B, {A} < C], require [A], error in B"
    , withSession defaultSession $ \session -> do
        updateSessionD session (mconcat [
            modAn "0"
          , modBn "invalid"
          , modCn "0"
          , updateTargets (TargetsInclude ["A.hs"])
          ]) 1
        assertNoErrors session
        assertLoadedModules session "" ["A"]

        buildExeTargetHsSucceeds session "A"
    )
  , ( "updateTargets  3: [{} < A, {A} < B, {A} < C], require [B]"
    , withSession defaultSession $ \session -> do
        updateSessionD session (mconcat [
            modAn "0"
          , modBn "0"
          , modCn "0"
          , updateTargets (TargetsInclude ["B.hs"])
          ]) 2
        assertNoErrors session
        assertLoadedModules session "" ["A", "B"]

        buildExeTargetHsSucceeds session "B"
    )
  , ( "updateTargets  4: [{} < A, {A} < B, {A} < C], require [B], error in C"
    , withSession defaultSession $ \session -> do
        updateSessionD session (mconcat [
            modAn "0"
          , modBn "0"
          , modCn "invalid"
          , updateTargets (TargetsInclude ["B.hs"])
          ]) 2
        assertNoErrors session
        assertLoadedModules session "" ["A", "B"]

        buildExeTargetHsSucceeds session "B"
        buildExeTargetHsFails session "C"
    )
  , ( "updateTargets  5: [{} < A, {A} < B, {A} < C], require [A], error in A"
    , withSession defaultSession $ \session -> do
        updateSessionD session (mconcat [
            modAn "invalid"
          , modBn "0"
          , modCn "0"
          , updateTargets (TargetsInclude ["A.hs"])
          ]) 1
        assertOneError session
        assertLoadedModules session "" []

        buildExeTargetHsFails session "A"
    )
  , ( "updateTargets  6: [{} < A, {A} < B, {A} < C], require [B], error in A"
    , withSession defaultSession $ \session -> do
        updateSessionD session (mconcat [
            modAn "invalid"
          , modBn "0"
          , modCn "0"
          , updateTargets (TargetsInclude ["B.hs"])
          ]) 2
        assertOneError session
        assertLoadedModules session "" []

        buildExeTargetHsFails session "B"
    )
  , ( "updateTargets  7: [{} < A, {A} < B, {A} < C], require [B], error in B"
    , withSession defaultSession $ \session -> do
        updateSessionD session (mconcat [
            modAn "0"
          , modBn "invalid"
          , modCn "0"
          , updateTargets (TargetsInclude ["B.hs"])
          ]) 2
        assertOneError session
        assertLoadedModules session "" ["A"]

        buildExeTargetHsFails session "B"
        -- Only fails due to
        -- "Source errors encountered. Not attempting to build executables."
        -- buildExeTargetHsSucceeds session "A"
    )
  , ( "updateTargets  8: [{} < A, {A} < B, {A} < C], require [B, C]"
    , withSession defaultSession $ \session -> do
        updateSessionD session (mconcat [
            modAn "0"
          , modBn "0"
          , modCn "0"
          , updateTargets (TargetsInclude ["B.hs", "C.hs"])
          ]) 3
        assertNoErrors session
        assertLoadedModules session "" ["A", "B", "C"]
        autocomplete <- getAutocompletion session
        assertEqual "we have autocompletion info for C" 2 $
          length (autocomplete (Text.pack "C") "sp") -- span, split

        buildExeTargetHsSucceeds session "B"
        buildExeTargetHsSucceeds session "C"
    )
  , ( "updateTargets  9: [{} < A, {A} < B, {A} < C], require [B, C], then [B]"
    , withSession defaultSession $ \session -> do
        updateSessionD session (mconcat [
            modAn "0"
          , modBn "0"
          , modCn "0"
          , updateTargets (TargetsInclude ["B.hs", "C.hs"])
          ]) 3
        assertNoErrors session
        assertLoadedModules session "" ["A", "B", "C"]
        do autocomplete <- getAutocompletion session
           assertEqual "we have autocompletion info for C" 2 $
             length (autocomplete (Text.pack "C") "sp") -- span, split

        buildExeTargetHsSucceeds session "C"

        updateSessionD session (mconcat [
            updateTargets (TargetsInclude ["B.hs"])
          ]) 2
        assertLoadedModules session "" ["A", "B"]
        do autocomplete <- getAutocompletion session
           assertEqual "we no longer have autocompletion info for C" 0 $
             length (autocomplete (Text.pack "C") "sp") -- span, split

        buildExeTargetHsSucceeds session "B"
    )
  , ( "updateTargets 10: [{} < A, {A} < B, {A} < C], require [B, C], then [B] with modified B"
    , withSession defaultSession $ \session -> do
        updateSessionD session (mconcat [
            modAn "0"
          , modBn "0"
          , modCn "0"
          , updateTargets (TargetsInclude ["B.hs", "C.hs"])
          ]) 3
        assertNoErrors session
        assertLoadedModules session "" ["A", "B", "C"]
        do autocomplete <- getAutocompletion session
           assertEqual "we have autocompletion info for C" 2 $
             length (autocomplete (Text.pack "C") "sp") -- span, split

        buildExeTargetHsSucceeds session "C"

        updateSessionD session (mconcat [
            modBn "1"
          , updateTargets (TargetsInclude ["B.hs"])
          ]) 2
        assertLoadedModules session "" ["A", "B"]
        do autocomplete <- getAutocompletion session
           assertEqual "autocompletion info for C cleared" 0 $
             length (autocomplete (Text.pack "C") "sp")

        buildExeTargetHsSucceeds session "B"
    )
  , ( "updateTargets 11: [{} < A, {A} < B, {A} < C], require [B, C], then [B] with modified B and error in C"
    , withSession defaultSession $ \session -> do
        updateSessionD session (mconcat [
            modAn "0"
          , modBn "0"
          , modCn "0"
          , updateTargets (TargetsInclude ["B.hs", "C.hs"])
          ]) 3
        assertNoErrors session
        assertLoadedModules session "" ["A", "B", "C"]
        do autocomplete <- getAutocompletion session
           assertEqual "we have autocompletion info for C" 2 $
             length (autocomplete (Text.pack "C") "sp") -- span, split

        updateSessionD session (mconcat [
            modBn "1"
          , modCn "invalid"
          , updateTargets (TargetsInclude ["B.hs"])
          ]) 2
        assertLoadedModules session "" ["A", "B"]
        do autocomplete <- getAutocompletion session
           assertEqual "autocompletion info for C cleared" 0 $
             length (autocomplete (Text.pack "C") "sp")

        buildExeTargetHsFails session "C"
        buildExeTargetHsSucceeds session "B"
    )
  , ( "updateTargets 12: [{} < A, {A} < B, {A} < C], require [B, C], then [B] with error in C"
    , withSession defaultSession $ \session -> do
        updateSessionD session (mconcat [
            modAn "0"
          , modBn "0"
          , modCn "0"
          , updateTargets (TargetsInclude ["B.hs", "C.hs"])
          ]) 3
        assertNoErrors session
        assertLoadedModules session "" ["A", "B", "C"]
        do autocomplete <- getAutocompletion session
           assertEqual "we have autocompletion info for C" 2 $
             length (autocomplete (Text.pack "C") "sp") -- span, split

        updateSessionD session (mconcat [
            modCn "invalid"
          , updateTargets (TargetsInclude ["B.hs"])
          ]) 2
        assertLoadedModules session "" ["A", "B"]
        do autocomplete <- getAutocompletion session
           assertEqual "autocompletion info for C cleared" 0 $
             length (autocomplete (Text.pack "C") "sp")

        buildExeTargetHsFails session "C"
        buildExeTargetHsSucceeds session "B"
    )
  , ( "Paths in type errors (#32)"
    , withSession defaultSession $ \session -> do
        let upd = (updateSourceFile "A.hs" . BSLC.pack . unlines $
                    [ "module A where"
                    , "f x = show . read"
                    ])
        updateSessionD session upd 1
        errs <- getSourceErrors session
        let none p = all (not . p)
        let containsFullPath e =
              "session." `isInfixOf` Text.unpack (errorMsg e)
        _fixme session "#32" $ assertBool "" (none containsFullPath errs)
    )
  , ( "Updating dependent data files multiple times per second (#134)"
    , withSession defaultSession $ \session -> do
        let cb     = \_ -> return ()
            update = flip (updateSession session) cb
            str i  = BSLC.pack $ show (i :: Int) ++ "\n"

        let mainContents = BSLC.pack $ unlines
                [ "{-# LANGUAGE TemplateHaskell #-}"
                , "import Language.Haskell.TH.Syntax"
                , "main = print ($(do"
                , "  qAddDependentFile \"foo.hamlet\""
                , "  s <- qRunIO $ readFile \"foo.hamlet\""
                , "  lift $ (read s :: Int)"
                , "  ) :: Int)"
                ]

        update $ mconcat
            [ updateSourceFile "Main.hs" mainContents
            , updateDataFile "foo.hamlet" (str 1)
            , updateCodeGeneration True
            ]
        assertNoErrors session

        do runActions <- runStmt session "Main" "main"
           (output, result) <- runWaitAll runActions
           assertEqual "" RunOk result
           assertEqual "" (str 1) output

        forM_ [2 .. 99] $ \i -> do
          update $ updateDataFile "foo.hamlet" (str i)
          runActions <- runStmt session "Main" "main"
          (output, result) <- runWaitAll runActions
          assertEqual "" RunOk result
          assertEqual "" (str i) output
    )
  , ( "Support for hs-boot files (#155)"
    , withSession defaultSession $ \session -> do
        let upd = (updateCodeGeneration True)
               <> (updateSourceFile "A.hs" $ BSLC.pack $ unlines [
                      "module A where"

                    , "import {-# SOURCE #-} B"

                    , "f :: Int -> Int"
                    , "f 0 = 1"
                    , "f 1 = 1"
                    , "f n = g (n - 1) + g (n - 2)"

                    , "main :: IO ()"
                    , "main = print $ map f [0..9]"
                    ])
               <> (updateSourceFile "B.hs" $ BSLC.pack $ unlines [
                      "module B where"

                    , "import A"

                    , "g :: Int -> Int"
                    , "g = f"
                    ])
               <> (updateSourceFile "B.hs-boot" $ BSLC.pack $ unlines [
                      "module B where"

                    , "g :: Int -> Int"
                    ])
        updateSessionD session upd 3
        assertNoErrors session

        let m = "A"
            updE = buildExe ["-rtsopts", "-O1"] [(Text.pack m, m <.> "hs")]
        updateSessionD session updE 4
        distDir <- getDistDir session
        buildStderr <- readFile $ distDir </> "build/ide-backend-exe.stderr"
        assertEqual "buildStderr empty" "" buildStderr
        status <- getBuildExeStatus session
        assertEqual "after exe build" (Just ExitSuccess) status
        out <- readProcess (distDir </> "build" </> m </> m)
                           ["+RTS", "-C0.005", "-RTS"] []
        assertEqual "" "[1,1,2,3,5,8,13,21,34,55]\n" out
        runActionsExe <- runExe session m
        (outExe, statusExe) <- runWaitAll runActionsExe
        assertEqual "Output from runExe"
                    "[1,1,2,3,5,8,13,21,34,55]\n"
                    outExe
        assertEqual "after runExe" ExitSuccess statusExe
    )
  , ( "Support for lhs-boot files (#155)"
    , withSession defaultSession $ \session -> do
        let upd = (updateCodeGeneration True)
               <> (updateSourceFile "A.lhs" $ BSLC.pack $ unlines [
                      "> module A where"

                    , "> import {-# SOURCE #-} B"

                    , "> f :: Int -> Int"
                    , "> f 0 = 1"
                    , "> f 1 = 1"
                    , "> f n = g (n - 1) + g (n - 2)"

                    , "> main :: IO ()"
                    , "> main = print $ map f [0..9]"
                    ])
               <> (updateSourceFile "B.lhs" $ BSLC.pack $ unlines [
                      "> module B where"

                    , "> import A"

                    , "> g :: Int -> Int"
                    , "> g = f"
                    ])
               <> (updateSourceFile "B.lhs-boot" $ BSLC.pack $ unlines [
                      "> module B where"

                    , "> g :: Int -> Int"
                    ])
        updateSessionD session upd 3
        assertNoErrors session

        let m = "A"
            updE = buildExe [] [(Text.pack m, m <.> "lhs")]
        updateSessionD session updE 4
        distDir <- getDistDir session
        buildStderr <- readFile $ distDir </> "build/ide-backend-exe.stderr"
        assertEqual "buildStderr empty" "" buildStderr
        status <- getBuildExeStatus session
        assertEqual "after exe build" (Just ExitSuccess) status
        out <- readProcess (distDir </> "build" </> m </> m) [] []
        assertEqual "" "[1,1,2,3,5,8,13,21,34,55]\n" out
        runActionsExe <- runExe session m
        (outExe, statusExe) <- runWaitAll runActionsExe
        assertEqual "Output from runExe"
                    "[1,1,2,3,5,8,13,21,34,55]\n"
                    outExe
        assertEqual "after runExe" ExitSuccess statusExe
    )
  , ( "Support for hs-boot files from a subdirectory (#177)"
    , withSession (withIncludes "src") $ \session -> do
        let ahs = BSLC.pack $ "module A where\nimport B( TB(..) )\nnewtype TA = MkTA Int\nf :: TB -> TA\nf (MkTB x) = MkTA x"
            ahsboot = BSLC.pack $ "module A where\nnewtype TA = MkTA Int"
            bhs = BSLC.pack $ "module B where\nimport {-# SOURCE #-} A( TA(..) )\ndata TB = MkTB !Int\ng :: TA -> TB\ng (MkTA x) = MkTB x\nmain = print 42"
        let update = updateSourceFile "src/A.hs" ahs
                  <> updateSourceFile "src/A.hs-boot" ahsboot
                  <> updateSourceFile "src/B.hs" bhs
                  <> updateCodeGeneration True
        updateSessionD session update 3
        assertNoErrors session

        let m = "B"
            updE = buildExe [] [(Text.pack m, m <.> "hs")]
        updateSessionD session updE 4
        distDir <- getDistDir session
        buildStderr <- readFile $ distDir </> "build/ide-backend-exe.stderr"
        assertEqual "buildStderr empty" "" buildStderr
        status <- getBuildExeStatus session
        assertEqual "after exe build" (Just ExitSuccess) status
        out <- readProcess (distDir </> "build" </> m </> m) [] []
        assertEqual "" "42\n" out
        runActionsExe <- runExe session m
        (outExe, statusExe) <- runWaitAll runActionsExe
        assertEqual "Output from runExe"
                    "42\n"
                    outExe
        assertEqual "after runExe" ExitSuccess statusExe
    )
  , ( "Support for hs-boot files from a subdirectory (#177) with dynamic include path change"
    , withSession defaultSession $ \session -> do
        let ahs = BSLC.pack $ "module A where\nimport B( TB(..) )\nnewtype TA = MkTA Int\nf :: TB -> TA\nf (MkTB x) = MkTA x"
            ahsboot = BSLC.pack $ "module A where\nnewtype TA = MkTA Int"
            bhs = BSLC.pack $ "module B where\nimport {-# SOURCE #-} A( TA(..) )\ndata TB = MkTB !Int\ng :: TA -> TB\ng (MkTA x) = MkTB x\nmain = print 42"
        let update = updateSourceFile "src/A.hs" ahs
                  <> updateSourceFile "src/A.hs-boot" ahsboot
                  <> updateSourceFile "src/B.hs" bhs
                  <> updateCodeGeneration True
        updateSessionD session update 3
        assertOneError session

        updateSessionD session
                       (updateRelativeIncludes ["src"])
                       3
        assertNoErrors session

        let m = "B"
            updE = buildExe [] [(Text.pack m, m <.> "hs")]
        updateSessionD session updE 4
        distDir <- getDistDir session
        buildStderr <- readFile $ distDir </> "build/ide-backend-exe.stderr"
        assertEqual "buildStderr empty" "" buildStderr
        status <- getBuildExeStatus session
        assertEqual "after exe build" (Just ExitSuccess) status
        out <- readProcess (distDir </> "build" </> m </> m) [] []
        assertEqual "" "42\n" out
        runActionsExe <- runExe session m
        (outExe, statusExe) <- runWaitAll runActionsExe
        assertEqual "Output from runExe"
                    "42\n"
                    outExe
        assertEqual "after runExe" ExitSuccess statusExe
    )
  , ( "Relative include paths (#156)"
    , withSession (withIncludes "test/ABnoError") $ \session -> do
        -- Since we set the target explicitly, ghc will need to be able to find
        -- the other module (B) on its own; that means it will need an include
        -- path to <ideSourcesDir>/test/ABnoError
        loadModulesFrom' session "test/ABnoError" (TargetsInclude ["test/ABnoError/A.hs"])
        assertNoErrors session

        let updE = buildExe [] [(Text.pack "Main", "test/ABnoError/A.hs")]
        updateSessionD session updE 3
        status <- getBuildExeStatus session
        assertEqual "after exe build" (Just ExitSuccess) status

        let updE2 = buildExe [] [(Text.pack "Main", "A.hs")]
        updateSessionD session updE2 0
        status2 <- getBuildExeStatus session
        assertEqual "after exe build" (Just ExitSuccess) status2
    )
  , ( "Relative include paths (#156) with dynamic include path change"
    , withSession defaultSession $ \session -> do
        -- Since we set the target explicitly, ghc will need to be able to find
        -- the other module (B) on its own; that means it will need an include
        -- path to <ideSourcesDir>/test/ABnoError
        loadModulesFrom' session "test/ABnoError" (TargetsInclude ["test/ABnoError/A.hs"])
        assertOneError session

        updateSessionD session
                       (updateRelativeIncludes ["test/ABnoError"])
                       2  -- note the recompilation
        assertNoErrors session

        let updE = buildExe [] [(Text.pack "Main", "test/ABnoError/A.hs")]
        updateSessionD session updE 1
        status <- getBuildExeStatus session
        -- Path "" no longer in include paths here!
        assertEqual "after exe build" (Just $ ExitFailure 1) status

        let updE2 = buildExe [] [(Text.pack "Main", "A.hs")]
        updateSessionD session updE2 2
        status2 <- getBuildExeStatus session
        assertEqual "after exe build" (Just ExitSuccess) status2
    )
  , ( "Switch from one to another relative include path for the same module name with TargetsInclude"
    , withSession defaultSession $ \session -> do
        loadModulesFrom' session "test/AnotherA" (TargetsInclude ["test/AnotherA/A.hs"])
        assertOneError session
        updateSessionD session (updateCodeGeneration True) 0
        updateSessionD session
                       (updateSourceFileFromFile "test/ABnoError/B.hs")
                       0
        assertOneError session
        updateSessionD session
                       (updateSourceFileFromFile "test/AnotherB/B.hs")
                       0
        assertOneError session

        updateSessionD session
                       (updateRelativeIncludes ["", "test/AnotherA", "test/ABnoError"])
                       2  -- note the recompilation
        assertNoErrors session

        runActions <- runStmt session "Main" "main"
        (output, _) <- runWaitAll runActions
        assertEqual "output" (BSLC.pack "\"running 'A depends on B, no errors' from test/ABnoError\"\n") output

        distDir <- getDistDir session
        let m = "Main"
            updE = buildExe [] [(Text.pack m, "test/AnotherA/A.hs")]
        updateSessionD session updE 3
        status <- getBuildExeStatus session
        assertEqual "after exe build" (Just ExitSuccess) status
        (stExc, out, _) <-
           readProcessWithExitCode (distDir </> "build" </> m </> m) [] []
        assertEqual "A throws exception" (ExitFailure 1) stExc
        assertEqual "exe output with old include path"
                    "\"running 'A depends on B, no errors' from test/ABnoError\"\n"
                    out
        runActionsExe <- runExe session m
        (outExe, statusExe) <- runWaitAll runActionsExe
        assertEqual "Output from runExe"
                    "\"running 'A depends on B, no errors' from test/ABnoError\"\nMain: A.hs throws exception\n"
                    outExe
        assertEqual "after runExe" (ExitFailure 1) statusExe

        let updE2 = buildExe [] [(Text.pack m, "A.hs")]
        updateSessionD session updE2 0
        status2 <- getBuildExeStatus session
        assertEqual "after exe build2" (Just ExitSuccess) status2
        (stExc2, out2, _) <-
          readProcessWithExitCode (distDir </> "build" </> m </> m) [] []
        assertEqual "A throws exception" (ExitFailure 1) stExc2
        assertEqual "exe output with old include path"
                    "\"running 'A depends on B, no errors' from test/ABnoError\"\n"
                    out2
        runActionsExe2 <- runExe session m
        (outExe2, statusExe2) <- runWaitAll runActionsExe2
        assertEqual "Output from runExe 2"
                    "\"running 'A depends on B, no errors' from test/ABnoError\"\nMain: A.hs throws exception\n"
                    outExe2
        assertEqual "after runExe" (ExitFailure 1) statusExe2

        updateSessionD session
                       (updateRelativeIncludes ["test/AnotherA", "test/AnotherB"])
                       2
        assertNoErrors session

        runActions3 <- runStmt session "Main" "main"
        (output3, _) <- runWaitAll runActions3
        assertEqual "output3" (BSLC.pack "\"running A with another B\"\n") output3

        updateSessionD session
                       (updateSourceFileDelete "test/ABnoError/B.hs")
                       0  -- already recompiled above
        assertNoErrors session

        runActions35 <- runStmt session "Main" "main"
        (output35, _) <- runWaitAll runActions35
        assertEqual "output35" (BSLC.pack "\"running A with another B\"\n") output35

        -- And this one works OK even without updateSourceFileDelete
        -- and even without session restart.
        let updE3 = buildExe [] [(Text.pack m, "test/AnotherA/A.hs")]
        updateSessionD session updE3 1
        status3 <- getBuildExeStatus session
        -- Path "" no longer in include paths here!
        assertEqual "after exe build3" (Just $ ExitFailure 1) status3

        let updE4 = buildExe [] [(Text.pack m, "A.hs")]
        updateSessionD session updE4 2
        status4 <- getBuildExeStatus session
        assertEqual "after exe build4" (Just ExitSuccess) status4
        (stExc4, out4, _) <-
          readProcessWithExitCode (distDir </> "build" </> m </> m) [] []
        assertEqual "A throws exception" (ExitFailure 1) stExc4
        assertEqual "exe output with new include path"
                    "\"running A with another B\"\n"
                    out4
        runActionsExe4 <- runExe session m
        (outExe4, statusExe4) <- runWaitAll runActionsExe4
        assertEqual "Output from runExe 4"
                    "\"running A with another B\"\nMain: A.hs throws exception\n"
                    outExe4
        assertEqual "after runExe" (ExitFailure 1) statusExe4
    )
  , ( "Switch from one to another relative include path for the same module name with TargetsExclude"
    , withSession defaultSession $ \session -> do
        loadModulesFrom' session "test/AnotherA" (TargetsExclude [])
        assertOneError session

        updateSessionD session (updateCodeGeneration True) 0
        updateSessionD session
                       (updateSourceFileFromFile "test/ABnoError/B.hs")
                       2
        assertNoErrors session
        updateSessionD session
                       (updateRelativeIncludes ["", "test/AnotherA", "test/ABnoError"])
                       2  -- with TargetsExclude [], this is superfluous
        assertNoErrors session

        runActions <- runStmt session "Main" "main"
        (output, _) <- runWaitAll runActions
        assertEqual "output" (BSLC.pack "\"running 'A depends on B, no errors' from test/ABnoError\"\n") output

        distDir <- getDistDir session
        let m = "Main"
            updE = buildExe [] [(Text.pack m, "test/AnotherA/A.hs")]
        updateSessionD session updE 3
        status <- getBuildExeStatus session
        assertEqual "after exe build" (Just ExitSuccess) status
        (stExc, out, _) <-
           readProcessWithExitCode (distDir </> "build" </> m </> m) [] []
        assertEqual "A throws exception" (ExitFailure 1) stExc
        assertEqual "exe output with old include path"
                    "\"running 'A depends on B, no errors' from test/ABnoError\"\n"
                    out
        runActionsExe <- runExe session m
        (outExe, statusExe) <- runWaitAll runActionsExe
        assertEqual "Output from runExe"
                    "\"running 'A depends on B, no errors' from test/ABnoError\"\nMain: A.hs throws exception\n"
                    outExe
        assertEqual "after runExe" (ExitFailure 1) statusExe


        let updE2 = buildExe [] [(Text.pack m, "A.hs")]
        updateSessionD session updE2 0
        status2 <- getBuildExeStatus session
        assertEqual "after exe build2" (Just ExitSuccess) status2
        (stExc2, out2, _) <-
          readProcessWithExitCode (distDir </> "build" </> m </> m) [] []
        assertEqual "A throws exception" (ExitFailure 1) stExc2
        assertEqual "exe output with old include path"
                    "\"running 'A depends on B, no errors' from test/ABnoError\"\n"
                    out2
        runActionsExe2 <- runExe session m
        (outExe2, statusExe2) <- runWaitAll runActionsExe2
        assertEqual "Output from runExe 2"
                    "\"running 'A depends on B, no errors' from test/ABnoError\"\nMain: A.hs throws exception\n"
                    outExe2
        assertEqual "after runExe" (ExitFailure 1) statusExe2

        updateSessionD session
                       (updateSourceFileDelete "test/ABnoError/B.hs")
                       0
        assertOneError session
        updateSessionD session
                       (updateSourceFileFromFile "test/AnotherB/B.hs")
                       2
        assertNoErrors session

        updateSessionD session
                       (updateTargets (TargetsInclude ["test/AnotherA/A.hs"]))
                       0
        assertOneError session

        updateSessionD session
                       (updateRelativeIncludes ["test/AnotherA", "test/AnotherB"])
                       2  -- with TargetsExclude, this would be superfluous
        assertNoErrors session  -- fixed the error from above
        updateSessionD session
                       (updateTargets  (TargetsExclude []))
                       2  -- recompilation due to session restart only
        assertNoErrors session

        runActions3 <- runStmt session "Main" "main"
        (output3, _) <- runWaitAll runActions3
        assertEqual "output3" (BSLC.pack "\"running A with another B\"\n") output3

        let updE3 = buildExe [] [(Text.pack m, "test/AnotherA/A.hs")]
        updateSessionD session updE3 1
        status3 <- getBuildExeStatus session
        -- Path "" no longer in include paths here!
        assertEqual "after exe build3" (Just $ ExitFailure 1) status3

        let updE4 = buildExe [] [(Text.pack m, "A.hs")]
        updateSessionD session updE4 2
        status4 <- getBuildExeStatus session
        assertEqual "after exe build4" (Just ExitSuccess) status4
        (stExc4, out4, _) <-
          readProcessWithExitCode (distDir </> "build" </> m </> m) [] []
        assertEqual "A throws exception" (ExitFailure 1) stExc4
        assertEqual "exe output with new include path"
                    "\"running A with another B\"\n"
                    out4
        runActionsExe4 <- runExe session m
        (outExe4, statusExe4) <- runWaitAll runActionsExe4
        assertEqual "Output from runExe 4"
                    "\"running A with another B\"\nMain: A.hs throws exception\n"
                    outExe4
        assertEqual "after runExe" (ExitFailure 1) statusExe4
    )
  , ( "Switch from one to another relative include path with TargetsInclude and the main module not in path"
    , withSession defaultSession $ \session -> do
        -- Since we set the target explicitly, ghc will need to be able to find
        -- the other module (B) on its own; that means it will need an include
        -- path to <ideSourcesDir>/test/ABnoError
        loadModulesFrom' session "test/ABnoError" (TargetsInclude ["test/ABnoError/A.hs"])
        assertOneError session
        updateSessionD session
                       (updateSourceFileFromFile "test/AnotherB/B.hs")
                       0
        assertOneError session

        updateSessionD session (updateCodeGeneration True) 0
        updateSessionD session
                       (updateRelativeIncludes ["test/ABnoError"])
                       2  -- note the recompilation
        assertNoErrors session

        runActions <- runStmt session "Main" "main"
        (output, _) <- runWaitAll runActions
        assertEqual "output" (BSLC.pack "\"running 'A depends on B, no errors' from test/ABnoError\"\n") output

        updateSessionD session
                       (updateRelativeIncludes ["test/AnotherB"])  -- A not in path
                       2
        assertNoErrors session

        runActions3 <- runStmt session "Main" "main"
        (output3, _) <- runWaitAll runActions3
        assertEqual "output3" (BSLC.pack "\"running A with another B\"\n") output3

        updateSessionD session
                       (updateSourceFileDelete "test/ABnoError/B.hs")
                       0  -- already recompiled above
        assertNoErrors session

        runActions35 <- runStmt session "Main" "main"
        (output35, _) <- runWaitAll runActions35
        assertEqual "output35" (BSLC.pack "\"running A with another B\"\n") output35

        distDir <- getDistDir session
        let m = "Main"

        let updE4 = buildExe [] [(Text.pack m, "A.hs")]
        updateSessionD session updE4 1
        status4 <- getBuildExeStatus session
        assertEqual "after exe build4" (Just $ ExitFailure 1) status4
          -- Failure due to no A in path.

        updateSessionD session
                       (updateRelativeIncludes ["", "test/AnotherB"])  -- A still not in path
                       2
        assertNoErrors session

        -- buildExe with full paths works though, if the includes have ""
        let updE41 = buildExe [] [(Text.pack m, "test/ABnoError/A.hs")]
        updateSessionD session updE41 2
        status41 <- getBuildExeStatus session
        assertEqual "after exe build41" (Just ExitSuccess) status41
        (stExc41, out41, _) <-
          readProcessWithExitCode (distDir </> "build" </> m </> m) [] []
        assertEqual "A throws exception" (ExitFailure 1) stExc41
        assertEqual "exe output with new include path"
                    "\"running A with another B\"\n"
                    out41
        runActionsExe <- runExe session m
        (outExe, statusExe) <- runWaitAll runActionsExe
        assertEqual "Output from runExe 41"
                    "\"running A with another B\"\nMain: A.hs throws exception\n"
                    outExe
        assertEqual "after runExe" (ExitFailure 1) statusExe

        updateSessionD session
                       (updateRelativeIncludes ["test/AnotherB", "test/ABnoError"])  -- A again in path
                       2
        assertNoErrors session

        runActions4 <- runStmt session "Main" "main"
        (output4, _) <- runWaitAll runActions4
        assertEqual "output4" (BSLC.pack "\"running A with another B\"\n") output4

        -- A again in path, so this time this works
        updateSessionD session updE4 2
        status45 <- getBuildExeStatus session
        assertEqual "after exe build45" (Just ExitSuccess) status45
        (stExc45, out45, _) <-
          readProcessWithExitCode (distDir </> "build" </> m </> m) [] []
        assertEqual "A throws exception" (ExitFailure 1) stExc45
        assertEqual "exe output with new include path"
                    "\"running A with another B\"\n"
                    out45
        runActionsExe4 <- runExe session m
        (outExe4, statusExe4) <- runWaitAll runActionsExe4
        assertEqual "Output from runExe 45"
                    "\"running A with another B\"\nMain: A.hs throws exception\n"
                    outExe4
        assertEqual "after runExe" (ExitFailure 1) statusExe4

        updateSessionD session
                       (updateRelativeIncludes ["test/ABnoError"])
                       0
        assertOneError session  -- correct
    )
  , ( "Dynamically setting/unsetting -Werror (#115)"
    , withSession defaultSession $ \session -> do
        let upd1 = (updateDynamicOpts ["-Wall", "-Werror"])
                <> (updateSourceFile "src/Main.hs" . BSLC.pack $ unlines [
                       "module Main where"
                     , "main = putStrLn \"Hello 1\""
                     ])

        updateSessionD session upd1 1
        errs1 <- getSourceErrors session
        unless (any (== KindError) $ map errorKind errs1) $
          assertFailure $ "Expected some errors in " ++ show3errors errs1

        let upd2 = (updateDynamicOpts ["-Wall"])
                <> (updateSourceFile "src/Main.hs" . BSLC.pack $ unlines [
                       "module Main where"
                     , "main = putStrLn \"Hello 2\""
                     ])

        updateSessionD session upd2 1
        errs2 <- getSourceErrors session
        when (any (== KindError) $ map errorKind errs2) $
          assertFailure $ "Expected only warnings in " ++ show3errors errs2
    )
  , ( "Invalid GHC option and option warnings (#185-1) "
    , withSession defaultSession $ \session -> do
        let upd = updateDynamicOpts ["-fglasgow-exts","-thisOptionDoesNotExist"]
        updateSessionD session upd 0
        errs <- getSourceErrors session
        -- We expect two warnings (one deprecated, one unrecognized)
        assertEqual "" 2 (length errs)
    )
  , ( "Hiding and unhiding a package (#185-2)"
    , withSession defaultSession $ \session -> do

        -- We want to test that:
        --
        -- 1. The package flags work at all
        -- 2. Transitions
        -- 3. Statelessness of updateDynamicOpts

        let runCode = do
              runActions <- runStmt session "A" "test"
              (output, result) <- runWaitAll runActions
              assertEqual "" RunOk result
              assertEqual "" (BSLC.pack "9\n") output

        -- First, check that we can import stuff from the unix package
        do let upd = (updateSourceFile "A.hs" . BSLC.pack $ unlines [
                         "module A (test) where"
                       , "import System.Posix"
                       , "test :: IO ()"
                       , "test = print sigKILL"
                       ])
                  <> (updateCodeGeneration True)
           updateSessionD session upd 1
           assertNoErrors session
           runCode

        -- Hide the package
        do let upd = updateDynamicOpts ["-hide-package unix"]
           updateSessionD session upd 1
           assertOneError session

        -- Reveal the package again with an explicit flag
        do let upd = updateDynamicOpts ["-package unix"]
           updateSessionD session upd 1
           assertNoErrors session
           runCode

        -- Hide once more
        do let upd = updateDynamicOpts ["-hide-package unix"]
           updateSessionD session upd 1
           assertOneError session

        -- Reveal it again by using the default package flags
        -- (statelessness of updateDynamicOpts)
        do let upd = updateDynamicOpts []
           updateSessionD session upd 1
           assertNoErrors session
           runCode
    )
  , ( "Unhiding and hiding a package (#185-3; converse of #185-2)"
    , withSession defaultSession $ \session -> do
        ghcVersion <- getGhcVersion session
        let runCode = do
              runActions <- runStmt session "A" "test"
              (output, result) <- runWaitAll runActions
              assertEqual "" RunOk result
              case ghcVersion of
                GHC742 -> assertEqual "" (BSLC.pack "7.4\n") output
                GHC78  -> assertEqual "" (BSLC.pack "7.8\n") output

        -- First, check that we cannot import from the ghc package
        do let upd = (updateSourceFile "A.hs" . BSLC.pack $ unlines [
                         "module A (test) where"
                       , "import Config"
                       , "test :: IO ()"
                       , "test = putStrLn (take 3 cProjectVersion)"
                       ])
                  <> (updateCodeGeneration True)
           updateSessionD session upd 1
           assertOneError session

        -- Reveal the package with an explicit flag
        do let upd = updateDynamicOpts ["-package ghc"]
           updateSessionD session upd 1
           assertNoErrors session
           runCode

        -- Hide the package
        do let upd = updateDynamicOpts ["-hide-package ghc"]
           updateSessionD session upd 1
           assertOneError session

        -- Reveal once more
        do let upd = updateDynamicOpts ["-package ghc"]
           updateSessionD session upd 1
           assertNoErrors session
           runCode

        -- Hide it again by using the default package flags
        -- (statelessness of updateDynamicOpts)
        do let upd = updateDynamicOpts []
           updateSessionD session upd 1
           assertOneError session
    )
  , ( "Trusting and distrusting packages (#185-4)"
    , withSession (withOpts ["-XSafe", "-fpackage-trust"]) $ \session -> do
        let runCode = do
              runActions <- runStmt session "A" "test"
              (output, result) <- runWaitAll runActions
              assertEqual "" RunOk result
              assertEqual "" (BSLC.pack "Hello\n") output

        -- First, check that base is untrusted
        do let upd = (updateSourceFile "A.hs" . BSLC.pack $ unlines [
                         "module A (test) where"
                       , "test :: IO ()"
                       , "test = putStrLn \"Hello\""
                       ])
                  <> (updateCodeGeneration True)
           updateSessionD session upd 1
           assertOneError session

        -- Trust base
        do let upd = updateDynamicOpts ["-trust base"]
           updateSessionD session upd 1
           assertNoErrors session
           runCode

        -- Untrust it
        do let upd = updateDynamicOpts ["-distrust base"]
           updateSessionD session upd 1
           assertOneError session

        -- Trust it once more
        do let upd = updateDynamicOpts ["-trust base"]
           updateSessionD session upd 1
           assertNoErrors session
           runCode

        -- Untrust it again by using the default package flags
        -- (statelessness of updateDynamicOpts)
        do let upd = updateDynamicOpts []
           updateSessionD session upd 1
           assertOneError session
    )
  , ( "GHC bug #8333 (#145)"
    , withSession defaultSession $ \session -> do
        let upd1 = (updateCodeGeneration True)
                <> (updateDynamicOpts ["-XScopedTypeVariables", "-O"])
                <> (updateSourceFile "Main.hs" . BSLC.pack $
                     "main = let (x :: String) = \"hello\" in putStrLn x")
        updateSessionD session upd1 1
        assertNoErrors session
    )
  , ( "buildExe on code with type errors (#160)"
    , withSession defaultSession $ \session -> do
        let upd1 = (updateCodeGeneration True)
                <> (updateSourceFile "Main.hs" . BSLC.pack $
                     "main = foo")
        updateSessionD session upd1 1
        assertOneError session

        let upd2 = buildExe [] [(Text.pack "Main", "Main.hs")]
        updateSessionD session upd2 1

        distDir <- getDistDir session
        status <- getBuildExeStatus session
        assertEqual "" (Just $ ExitFailure 1) status
        buildStderr <- readFile $ distDir </> "build/ide-backend-exe.stderr"
        assertEqual "" "Source errors encountered. Not attempting to build executables." buildStderr
    )
  , ( "Perf: Load testPerfMs modules in one call 1"
    , withSession defaultSession $ \session -> limitPerfTest $ do
        updateSessionD session (updateCodeGeneration True) 1
        let updates = foldr (\n ups -> updKN n n <> ups)
                            mempty
                            [1..testPerfMs]
        updateSessionD session updates testPerfMs
        assertNoErrors session
    )
  , ( "Perf: Load testPerfMs modules in one call 2"
    , withSession defaultSession $ \session -> limitPerfTest $ do
        updateSessionD session (updateCodeGeneration True) 1
        let updates = foldr (\n ups -> updDepKN n n <> ups)
                            mempty
                            [1..testPerfMs]
        updateSessionD session updates testPerfMs
        assertNoErrors session
    )
  , ( "Perf: Load testPerfMs modules in many calls 1"
    , withSession defaultSession $ \session -> limitPerfTest $ do
        updateSessionD session (updateCodeGeneration True) 1
        let updates = map (\n -> updKN n n) [1..testPerfMs]
        mapM (\up -> updateSessionD session up 1) updates
        assertNoErrors session
    )
  , ( "Perf: Load testPerfMs modules in many calls 2"
    , withSession defaultSession $ \session -> limitPerfTest $ do
        updateSessionD session (updateCodeGeneration True) 1
        let updates = map (\n -> updDepKN n n) [1..testPerfMs]
        mapM (\up -> updateSessionD session up 1) updates
        assertNoErrors session
    )
  , ( "Perf: Load 4xtestPerfMs modules, each batch in one call 1"
    , withSession defaultSession $ \session -> limitPerfTest $ do
        updateSessionD session (updateCodeGeneration True) 1
        let updates1 = foldr (\n ups -> updKN n n <> ups)
                            mempty
                            [1..testPerfMs]
        updateSessionD session updates1 testPerfMs
        let updates2 = foldr (\n ups -> updKN 42 n <> ups)
                            mempty
                            [1..testPerfMs]
        updateSessionD session updates2 testPerfMs
        updateSessionD session updates1 testPerfMs
        updateSessionD session updates2 testPerfMs
        assertNoErrors session
    )
  , ( "Perf: Load 4xtestPerfMs modules, each batch in one call 2"
    , withSession defaultSession $ \session -> limitPerfTest $ do
        updateSessionD session (updateCodeGeneration True) 1
        let updates1 = foldr (\n ups -> updDepKN n n <> ups)
                            mempty
                            [1..testPerfMs]
        updateSessionD session updates1 testPerfMs
        let updates2 = foldr (\n ups -> updDepKN 42 n <> ups)
                            mempty
                            [1..testPerfMs]
        updateSessionD session updates2 testPerfMs
        updateSessionD session updates1 testPerfMs
        updateSessionD session updates2 testPerfMs
        assertNoErrors session
    )
  , ( "Perf: Update a module testPerfTimes with no context 1"
    , withSession defaultSession $ \session -> limitPerfTest $ do
        updateSessionD session (updateCodeGeneration True) 1
        let upd k = updKN k 1
        mapM_ (\k -> updateSessionD session (upd k) 1) [1..testPerfTimes]
        assertNoErrors session
    )
  , ( "Perf: Update a module testPerfTimes with no context 2"
    , withSession defaultSession $ \session -> limitPerfTest $ do
        updateSessionD session (updateCodeGeneration True) 1
        let upd k = updDepKN k 1
        mapM_ (\k -> updateSessionD session (upd k) 1) [1..testPerfTimes]
        assertNoErrors session
    )
  , ( "Perf: Update a module testPerfTimes with testPerfMs modules 1"
    , withSession defaultSession $ \session -> limitPerfTest $ do
        updateSessionD session (updateCodeGeneration True) 1
        let updates = foldr (\n ups -> ups <> updKN n n)
                            mempty
                            [1..testPerfMs]
        updateSessionD session updates testPerfMs
        let upd k = updKN k (testPerfMs `div` 2)
        mapM_ (\k -> updateSessionD session (upd k) 1) [1..testPerfTimes]
        assertNoErrors session
    )
  , ( "Perf: Update a module testPerfTimes with testPerfMs modules 2"
    , withSession defaultSession $ \session -> limitPerfTest $ do
        let testPerfMsFixed = 50  -- dependencies force recompilation: slow
        updateSessionD session (updateCodeGeneration True) 1
        let updates = foldr (\n ups -> ups <> updDepKN n n)
                            mempty
                            [1..testPerfMsFixed]
        updateSessionD session updates testPerfMsFixed
        let upd k = updDepKN k (testPerfMsFixed `div` 2)
        mapM_ (\k -> updateSessionD session (upd k) (1 + testPerfMsFixed `div` 2)) [1..testPerfTimes]
        assertNoErrors session
    )
  , ( "Perf: Update and run a module testPerfTimes with testPerfMs modules 1"
    , withSession defaultSession $ \session -> limitPerfTest $ do
        let testPerfMsFixed = testPerfMs * 1 `div` 2  -- running has overheads
        updateSessionD session (updateCodeGeneration True) 1
        let updates = foldr (\n ups -> ups <> updKN n n)
                            mempty
                            [1..testPerfMsFixed]
        updateSessionD session updates testPerfMsFixed
        let upd k = updKN k (testPerfMsFixed `div` 2)
            mdiv2 = "M" ++ show (testPerfMsFixed `div` 2)
        mapM_ (\k -> do
          updateSessionD session (upd k) 1
          runActions <- runStmt session mdiv2 "m"
          void $ runWaitAll runActions
          ) [1..testPerfTimes]
        assertNoErrors session
    )
  , ( "Perf: Update and run a module testPerfTimes with testPerfMs modules 2"
    , withSession defaultSession $ \session -> limitPerfTest $ do
        let testPerfMsFixed = 40  -- dependencies force recompilation: slow
        updateSessionD session (updateCodeGeneration True) 1
        let updates = foldr (\n ups -> ups <> updDepKN n n)
                            mempty
                            [1..testPerfMsFixed]
        updateSessionD session updates testPerfMsFixed
        let upd k = updDepKN k (testPerfMsFixed `div` 2)
            mdiv2 = "M" ++ show (testPerfMsFixed `div` 2)
        mapM_ (\k -> do
          updateSessionD session (upd k) (1 + testPerfMsFixed `div` 2)
          runActions <- runStmt session mdiv2 "m"
          void $ runWaitAll runActions
          ) [1..testPerfTimes]
        assertNoErrors session
    )
  , ( "GHC API expects 'main' to be present in 'Main' (#170)"
    , withSession defaultSession $ \session -> do
        let update = updateDataFile "Data/Monoid.hs" (BSLC.pack "module Data.Monoid where\nfoo = doesnotexist")
                     <> updateSourceFile "Main.hs" (BSLC.pack "module Main where\nimport Data.Monoid\nmain2222 = return ()")
        updateSessionD session update 2
        assertOneError session
    )
  , ( "buildExe doesn't expect 'Main.main' to be present nor to be in IO (#170)"
    , withSession defaultSession $ \session -> do
        let update = updateDataFile "Data/Monoid.hs" (BSLC.pack "module Data.Monoid where\nfoo = doesnotexist")
                     <> updateSourceFile "Main.hs" (BSLC.pack "module Main where\nimport Data.Monoid\nmain = return ()")
        updateSessionD session update 2
        assertNoErrors session
        let updE = buildExe [] [(Text.pack "Main", "Main.hs")]
        updateSessionD session updE 1
        status <- getBuildExeStatus session
        assertEqual "buildExe doesn't know 'main' is in IO"
          (Just $ ExitFailure 1) status
    )
  , ( "Data files should not leak into compilation if referenced (#169)"
    , withSession defaultSession $ \session -> do
        let update = updateDataFile "Data/Monoid.hs" (BSLC.pack "module Data.Monoid where\nfoo = doesnotexist")
                     <> updateSourceFile "Main.hs" (BSLC.pack "module Main where\nimport Data.Monoid\nmain = return ()")
        updateSessionD session update 2
        assertNoErrors session
    )
  , ( "Data files should not leak in exe building (#169)"
    , withSession defaultSession $ \session -> do
        let update = updateDataFile "Data/Monoid.hs" (BSLC.pack "module Data.Monoid where\nfoo = doesnotexist")
                     <> updateSourceFile "Main.hs" (BSLC.pack "module Main where\nimport Data.Monoid\nmain :: IO()\nmain = return ()")
        updateSessionD session update 2
        assertNoErrors session
        let updE = buildExe [] [(Text.pack "Main", "Main.hs")]
        updateSessionD session updE 2
        distDir <- getDistDir session
        buildStderr <- readFile $ distDir </> "build/ide-backend-exe.stderr"
        assertEqual "" "" buildStderr
        status <- getBuildExeStatus session
        assertEqual "after exe build" (Just ExitSuccess) status

        let updDoc = buildDoc
        updateSessionD session updDoc 1
        statusDoc <- getBuildDocStatus session
        assertEqual "after doc build" (Just ExitSuccess) statusDoc
    )
  , ( "Data files should not leak in exe building (#169), with a extra modules"
    , withSession defaultSession $ \session -> do
        let update = updateDataFile "Data/Monoid.hs" (BSLC.pack "module Data.Monoid where\nfoo = doesnotexist")
                     <> updateSourceFile "Main.hs" (BSLC.pack "module Main where\nimport Data.Monoid\nmain :: IO()\nmain = return ()")
                     <> updateSourceFile "NonMain.hs" (BSLC.pack "module NonMain where\nimport Data.Monoid\nmain :: IO()\nmain = return ()")
                     <> updateSourceFile "NonMain2.hs" (BSLC.pack "module NonMain2 where\nimport Data.Monoid\nmain :: IO()\nmain = return ()")
        updateSessionD session update 4
        assertNoErrors session
        let updE = buildExe [] [(Text.pack "Main", "Main.hs")]
        updateSessionD session updE 4
        distDir <- getDistDir session
        buildStderr <- readFile $ distDir </> "build/ide-backend-exe.stderr"
        assertEqual "" "" buildStderr
        status <- getBuildExeStatus session
        assertEqual "after exe build" (Just ExitSuccess) status

        let updDoc = buildDoc
        updateSessionD session updDoc 1
        statusDoc <- getBuildDocStatus session
        assertEqual "after doc build" (Just ExitSuccess) statusDoc
    )
  , ( "Data files should not leak in exe building (#169), with a non-'Main' main module"
    , withSession defaultSession $ \session -> do
        let update = updateDataFile "Data/Monoid.hs" (BSLC.pack "module Data.Monoid where\nfoo = doesnotexist")
                     <> updateSourceFile "Main.hs" (BSLC.pack "module Main where\nimport Data.Monoid\nmain :: IO()\nmain = return ()")
                     <> updateSourceFile "NonMain.hs" (BSLC.pack "module NonMain where\nimport Data.Monoid\nmain :: IO()\nmain = return ()")
                     <> updateSourceFile "NonMain2.hs" (BSLC.pack "module NonMain2 where\nimport Data.Monoid\nmain :: IO()\nmain = return ()")
        updateSessionD session update 4
        assertNoErrors session
        let updE = buildExe [] [(Text.pack "NonMain", "NonMain.hs")]
        updateSessionD session updE 4
        distDir <- getDistDir session
        buildStderr <- readFile $ distDir </> "build/ide-backend-exe.stderr"
        assertEqual "" "" buildStderr
        status <- getBuildExeStatus session
        assertEqual "after exe build" (Just ExitSuccess) status

        let updDoc = buildDoc
        updateSessionD session updDoc 1
        statusDoc <- getBuildDocStatus session
        assertEqual "after doc build" (Just ExitSuccess) statusDoc
    )
  , ( "Start server without bracket (need MANUAL check that server will die; #194)"
    , do let (initParams, config) = defaultSession (defaultSessionInitParams, defaultSessionConfig)
         _session <- initSession initParams config
         putStrLn "Server started.. waiting 2sec"
         threadDelay 2000000
         putStrLn "PLEASE VERIFY THAT SERVER HAS TERMINATED"
    )
  , ( "Test NondecreasingIndentation: GHC API should fail without -XNondecreasingIndentation"
    , withSession defaultSession $ \session -> do
        let src = "module Main where\n\
                  \main = do\n\
                  \    let foo = do\n\
                  \        putStrLn \"hello\"\n\
                  \    foo"
            upd = updateSourceFile "src/Main.hs" src
        updateSessionD session upd 1
        -- The error messages are different in 7.4 and 7.8.
        assertOneError session
    )
  , ( "Test NondecreasingIndentation: buildExe should fail without -XNondecreasingIndentation"
    , withSession defaultSession $ \session -> do
        let src = "module Main where\n\
                  \main = do\n\
                  \    let foo = do\n\
                  \        putStrLn \"hello\"\n\
                  \    foo"
            upd = updateSourceFile "src/Main.hs" src
                  <> updateDynamicOpts ["-XHaskell98"]
        updateSessionD session upd 1
        assertNoErrors session

        let m = "Main"
            updE = buildExe ["-XHaskell2010"] [(m, "src/Main.hs")]
        updateSessionD session updE 1
        distDir <- getDistDir session
        buildStderr <- readFile $ distDir </> "build/ide-backend-exe.stderr"
        -- The error messages are different in 7.4 and 7.8.
        assertEqual "buildStderr empty" False (null buildStderr)
    )
  , ( "Test NondecreasingIndentation: both should pass with -XNondecreasingIndentation"
    , withSession defaultSession $ \session -> do
        let src = "module Main where\n\
                  \main = do\n\
                  \    let foo = do\n\
                  \        putStrLn \"hello\"\n\
                  \    foo"
            upd = updateSourceFile "src/Main.hs" src
                  <> updateDynamicOpts ["-XNondecreasingIndentation"]
        updateSessionD session upd 1
        assertNoErrors session

        let m = "Main"
            updE = buildExe [] [(m, "src/Main.hs")]
        updateSessionD session updE 1
        distDir <- getDistDir session
        buildStderr <- readFile $ distDir </> "build/ide-backend-exe.stderr"
        assertEqual "buildStderr empty" True (null buildStderr)
    )
  , ( "Test NondecreasingIndentation: both should pass with -XNondecreasingIndentation in SessionConfig"
    , withSession (withOpts ["-XNondecreasingIndentation"]) $ \session -> do
        let src = "module Main where\n\
                  \main = do\n\
                  \    let foo = do\n\
                  \        putStrLn \"hello\"\n\
                  \    foo"
            upd = updateSourceFile "src/Main.hs" src
        updateSessionD session upd 1
        assertNoErrors session

        let m = "Main"
            updE = buildExe [] [(m, "src/Main.hs")]
        updateSessionD session updE 1
        distDir <- getDistDir session
        buildStderr <- readFile $ distDir </> "build/ide-backend-exe.stderr"
        assertEqual "buildStderr empty" True (null buildStderr)
    )
  , ( "Test NondecreasingIndentation: both should pass with -XHaskell98"
    , withSession defaultSession $ \session -> do
        let src = "module Main where\n\
                  \main = do\n\
                  \    let foo = do\n\
                  \        putStrLn \"hello\"\n\
                  \    foo"
            upd = updateSourceFile "src/Main.hs" src
                  <> updateDynamicOpts ["-XHaskell98"]
        updateSessionD session upd 1
        assertNoErrors session

        let m = "Main"
            updE = buildExe [] [(m, "src/Main.hs")]
        updateSessionD session updE 1
        distDir <- getDistDir session
        buildStderr <- readFile $ distDir </> "build/ide-backend-exe.stderr"
        assertEqual "buildStderr empty" True (null buildStderr)
    )
  , ( "Test NondecreasingIndentation: both should pass with -XHaskell98 in SessionConfig"
    , withSession (withOpts ["-XHaskell98"]) $ \session -> do
        let src = "module Main where\n\
                  \main = do\n\
                  \    let foo = do\n\
                  \        putStrLn \"hello\"\n\
                  \    foo"
            upd = updateSourceFile "src/Main.hs" src
        updateSessionD session upd 1
        assertNoErrors session

        let m = "Main"
            updE = buildExe [] [(m, "src/Main.hs")]
        updateSessionD session updE 1
        distDir <- getDistDir session
        buildStderr <- readFile $ distDir </> "build/ide-backend-exe.stderr"
        assertEqual "buildStderr empty" True (null buildStderr)
    )
  , ( "Concurrent snippets 1: Run same snippet multiple times"
    , withSession defaultSession $ \session -> do
        let upd = (updateCodeGeneration True)
               <> (updateStdoutBufferMode $ RunLineBuffering Nothing)
               <> (updateSourceFile "M.hs" . BSLC.pack . unlines $
                    [ "module M where"
                    , "import Control.Monad"
                    , "echo :: IO ()"
                    , "echo = do str <- getLine"
                    , "          replicateM_ 100 $ putStrLn str"
                    ])
        updateSessionD session upd 1
        assertNoErrors session

        -- Execute all snippets, but leave them waiting for input
        snippets <- forM ["foo", "bar", "baz", "Foo", "Bar", "Baz", "FOO", "BAR", "BAZ"] $ \str -> do
          let expectedResult = BSLC.concat (replicate 100 (BSLC.pack (str ++ "\n")))
          runActions <- runStmt session "M" "echo"
          return (runActions, str, expectedResult)

        -- Start all snippets and collect all their output concurrently
        testResults <- forM snippets $ \(runActions, str, _expectedResult) -> do
          testResult <- newEmptyMVar
          _ <- forkIO $ do
            supplyStdin runActions (BSSC.pack (str ++ "\n"))
            putMVar testResult =<< runWaitAll' runActions
          return testResult

        -- Wait for all test results, and compare against expected results
        forM_ (zip snippets testResults) $ \((_runActions, _str, expectedResult), testResult) -> do
          (output, result) <- takeMVar testResult
          assertEqual "" RunOk result
          assertEqual "" expectedResult output
    )
  , ( "Concurrent snippets 2: Execute different snippets concurrently"
    , withSession defaultSession $ \session -> do
        -- Execute all snippets, but leave them waiting for input
        snippets <- forM ["foo", "bar", "baz", "Foo", "Bar", "Baz", "FOO", "BAR", "BAZ"] $ \str -> do
          let upd = (updateCodeGeneration True)
                 <> (updateStdoutBufferMode $ RunLineBuffering Nothing)
                 <> (updateSourceFile "M.hs" . BSLC.pack . unlines $
                      [ "module M where"
                      , "import Control.Monad"
                      , "echo :: IO ()"
                      , "echo = do _waiting <- getLine"
                      , "          replicateM_ 100 $ putStrLn " ++ show str
                      ])
          updateSessionD session upd 1
          assertNoErrors session

          let expectedResult = BSLC.concat (replicate 100 (BSLC.pack (str ++ "\n")))
          runActions <- runStmt session "M" "echo"
          return (runActions, expectedResult)

        -- Start all snippets and collect all their output concurrently
        testResults <- forM snippets $ \(runActions, _expectedResult) -> do
          testResult <- newEmptyMVar
          _ <- forkIO $ do
            supplyStdin runActions (BSSC.pack "\n")
            putMVar testResult =<< runWaitAll' runActions
          return testResult

        -- Wait for all test results, and compare against expected results
        forM_ (zip snippets testResults) $ \((_runActions, expectedResult), testResult) -> do
          (output, result) <- takeMVar testResult
          assertEqual "" RunOk result
          assertEqual "" expectedResult output
    )
  ]

runWaitAll' :: forall a. RunActions a -> IO (BSL.ByteString, a)
runWaitAll' RunActions{runWait} = go []
  where
    go :: [BSS.ByteString] -> IO (BSL.ByteString, a)
    go acc = do
      resp <- runWait
      case resp of
        Left  bs        -> go (bs : acc)
        Right runResult -> return (BSL.fromChunks (reverse acc), runResult)

buildExeTargetHsSucceeds :: IdeSession -> String -> IO ()
buildExeTargetHsSucceeds session m = do
  let updE = buildExe [] [(Text.pack m, m <.> "hs")]
  updateSessionD session updE 4
  distDir <- getDistDir session
  buildStderr <- readFile $ distDir </> "build/ide-backend-exe.stderr"
  assertEqual "buildStderr empty" "" buildStderr
  status <- getBuildExeStatus session
  assertEqual "after exe build" (Just ExitSuccess) status

buildExeTargetHsFails :: IdeSession -> String -> IO ()
buildExeTargetHsFails session m = do
  let updE = buildExe [] [(Text.pack m, m <.> "hs")]
  updateSessionD session updE 4
  status <- getBuildExeStatus session
  assertEqual "after exe build" (Just $ ExitFailure 1) status

testPerfMs :: Int
{-# NOINLINE testPerfMs #-}
testPerfMs = read $ unsafePerformIO $
  System.Environment.getEnv "IDE_BACKEND_testPerfMs"
  `Ex.catch` (\(_ :: Ex.IOException) -> return "150")

testPerfTimes :: Int
{-# NOINLINE testPerfTimes #-}
testPerfTimes = read $ unsafePerformIO $
  System.Environment.getEnv "IDE_BACKEND_testPerfTimes"
  `Ex.catch` (\(_ :: Ex.IOException) -> return "150")

testPerfLimit :: Int
{-# NOINLINE testPerfLimit #-}
testPerfLimit = read $ unsafePerformIO $
  System.Environment.getEnv "IDE_BACKEND_testPerfLimit"
  `Ex.catch` (\(_ :: Ex.IOException) -> return "30")

limitPerfTest :: IO () -> IO ()
limitPerfTest t = do
  mu <- timeout (testPerfLimit * 1000000) t
  case mu of
    Nothing -> fail "Performance test did not finish within alotted time"
    Just () -> return ()

updKN :: Int -> Int -> IdeSessionUpdate ()
updKN k n =
  let moduleN = BSLC.pack $ unlines $
              [ "module M" ++ show n ++ " where"
              , "import Control.Concurrent (threadDelay)"
              , "m :: IO ()"
              , "m = threadDelay " ++ show k
              ]
  in updateSourceFile ("M" ++ show n ++ ".hs") moduleN

updDepKN :: Int -> Int -> IdeSessionUpdate ()
updDepKN k n =
  let depN | n <= 1 = ("System.IO", ".hFlush System.IO.stdout")
           | otherwise = ("M" ++ show (n - 1), ".m")
      moduleN = BSLC.pack $ unlines $
              [ "module M" ++ show n ++ " where"
              , "import Control.Concurrent (threadDelay)"
              , "import qualified " ++ fst depN
              , "m :: IO ()"
              , "m = threadDelay " ++ show k ++ " >> "
                ++ fst depN ++ snd depN
              ]
  in updateSourceFile ("M" ++ show n ++ ".hs") moduleN

modAn, modBn, modCn :: String -> IdeSessionUpdate ()
modAn n = updateSourceFile "A.hs" $ BSLC.pack $ unlines [
    "module A (foo, main) where"
  , "foo :: Int"
  , "foo = " ++ n
  , "main :: IO ()"
  , "main = return ()"
  ]
modBn n = updateSourceFile "B.hs" $ BSLC.pack $ unlines [
    "module B (bar, main) where"
  , "import A (foo)"
  , "bar :: Int"
  , "bar = foo + " ++ n
  , "main :: IO ()"
  , "main = return ()"
  ]
modCn n = updateSourceFile "C.hs" $ BSLC.pack $ unlines [
    "module C (baz, main) where"
  , "import A (foo)"
  , "baz :: Int"
  , "baz = foo + " ++ n
  , "main :: IO ()"
  , "main = return ()"
  ]

{-
qsort :: IdeSessionUpdate ()
qsort = (updateSourceFile "Main.hs" . BSLC.pack . unlines $ [
          --          1         2         3         4         5
          -- 12345678901234567890123456789012345678901234567890123456
            "qsort [] = [] "
          , "qsort (a:as) = qsort left ++ [a] ++ qsort right"
          , "  where (left,right) = (filter (<=a) as, filter (>a) as)"
          , ""
          , "main = print (qsort [8, 4, 0, 3, 1, 23, 11, 18])"
          ])
     <> (updateCodeGeneration True)
-}

_ignoreFailure :: IO () -> IO ()
_ignoreFailure io = Ex.catch io $ \(HUnitFailure err) ->
  putStrLn $ "WARNING: " ++ err

findExe :: String -> IO FilePath
findExe name = do
  extraPathDirs <- (System.Environment.getEnv "IDE_BACKEND_EXTRA_PATH_DIRS")
                     `Ex.catch` (\(_ :: Ex.IOException) -> return "")
  let searchPath :: ProgramSearchPath
      searchPath = ProgramSearchPathDefault
                   : map ProgramSearchPathDir (splitSearchPath extraPathDirs)
  mLoc <- findProgramOnSearchPath minBound searchPath name
  case mLoc of
    Nothing -> fail $ "Could not find " ++ name
    Just prog -> return prog

deletePackage :: FilePath -> IO ()
deletePackage pkgDir = do
  ghcPkgExe <- findExe "ghc-pkg"
  packageDb  <- (System.Environment.getEnv "IDE_BACKEND_PACKAGE_DB")
                   `Ex.catch` (\(_ :: Ex.IOException) -> return "")
  let opts = [ "--package-conf=" ++ packageDb, "-v0", "unregister"
             , takeFileName pkgDir ]
  (_,_,_,r2) <- Process.createProcess (Process.proc ghcPkgExe opts)
                  { Process.cwd = Just pkgDir
                  , Process.std_err = Process.CreatePipe }
  void $ Process.waitForProcess r2

installPackage :: FilePath -> IO ()
installPackage pkgDir = do
  cabalExe <- findExe "cabal"
  packageDb  <- (System.Environment.getEnv "IDE_BACKEND_PACKAGE_DB")
                   `Ex.catch` (\(_ :: Ex.IOException) -> return "")
  extraPathDirs <- (System.Environment.getEnv "IDE_BACKEND_EXTRA_PATH_DIRS")
                     `Ex.catch` (\(_ :: Ex.IOException) -> return "")
  oldEnv <- System.Environment.getEnvironment
  let oldEnvMap = Map.fromList oldEnv
      adjustPATH oldPATH = extraPathDirs ++ ":" ++ oldPATH
      newEnvMap = Map.adjust adjustPATH "PATH" oldEnvMap
      newEnv = Map.toList newEnvMap
  forM_ [ ["clean"]
        , ["configure", "--package-db=" ++ packageDb, "--disable-library-profiling"]
        , ["build"]
        , ["copy"]
        , ["register"] ] $ \cmd -> do
    let opts = cmd ++ ["-v0"]
    (_,_,_,r2) <- Process.createProcess (Process.proc cabalExe opts)
                    { Process.cwd = Just pkgDir
                    , Process.env = Just newEnv }
    void $ Process.waitForProcess r2

checkPackage :: FilePath -> IO String
checkPackage pkgDir = do
    cabalExe <- findExe "cabal"
    (_, mlocal_std_out, _, r2)
      <- Process.createProcess (Process.proc cabalExe ["check"])
           { Process.cwd = Just pkgDir
           , Process.std_out = Process.CreatePipe }
    let local_std_out = fromJust mlocal_std_out
    checkWarns <- IO.hGetContents local_std_out
    Ex.evaluate $ rnf checkWarns
    IO.hClose local_std_out
    void $ Process.waitForProcess r2
    return checkWarns

assertCheckWarns :: String -> Assertion
assertCheckWarns checkWarns =
  assertEqual "checkWarns for dotCabal" (filterCheckWarns checkWarns) (filterCheckWarns "These warnings may cause trouble when distributing the package:\n* No 'category' field.\n\n* No 'maintainer' field.\n\nThe following errors will cause portability problems on other environments:\n* The package is missing a Setup.hs or Setup.lhs script.\n\n* No 'synopsis' or 'description' field.\n\n* The 'license' field is missing or specified as AllRightsReserved.\n\nHackage would reject this package.\n")

filterCheckWarns :: String -> BSSC.ByteString
filterCheckWarns s =
  let (bs1, rest1) =
        BSSC.breakSubstring (BSSC.pack "The following warnings are likely affect your build negatively") $ BSSC.pack s
      (_, bs2) = BSSC.breakSubstring (BSSC.pack "These warnings may cause trouble") rest1
  in BSSC.append bs1 bs2

assertSameSet :: (Ord a, Show a) => String -> [a] -> [a] -> Assertion
assertSameSet header xs ys = assertSameList header (sort xs) (sort ys)

assertSameList :: (Ord a, Show a) => String -> [a] -> [a] -> Assertion
assertSameList header xs ys =
  case diff xs ys of
    [] -> return ()
    ds -> assertFailure (header ++ unlines ds)

-- | Compare two lists, both assumed sorted
--
-- @diff expected actual@ returns a list of differences between two lists,
-- or an empty lists if the input lists are identical
diff :: (Ord a, Show a) => [a] -> [a] -> [String]
diff [] [] = []
diff xs [] = map (\x -> "Missing "    ++ show x) xs
diff [] ys = map (\y -> "Unexpected " ++ show y) ys
diff (x:xs) (y:ys)
  | x <  y    = ("Missing "    ++ show x) : diff xs (y:ys)
  | x >  y    = ("Unexpected " ++ show y) : diff (x:xs) ys
  | otherwise = diff xs ys

-- Set of projects and options to use for them.
projects :: [(String, FilePath, [String])]
projects =
  [ ( "A depends on B, throws exception"
    , "test/ABnoError"
    , []
    )
  , ( "Cabal code"
    , "test/Cabal"
    , []
    )
  , ("A single file with a code to run in parallel"
    , "test/MainModule"
    , []
    )
  ]

-- Driver
tests :: [Test]
tests =
  let groupProject genModInfo ((featureName, check), k) =
        testGroup featureName
        $ map (caseFeature genModInfo featureName check k) projects
      caseFeature genModInfo featureName check k
                  (projectName, originalSourcesDir, opts) = do
        let caseName = projectName ++ " (" ++ show k ++ ")"
        testCase caseName $ do
          debug dVerbosity $ featureName ++ " / " ++ caseName ++ ":"
          traceEventIO ("TEST " ++ featureName ++ " / " ++ caseName)
          withSession (withModInfo genModInfo . withOpts opts) $ \session -> do
            (originalUpdate, lm) <- getModulesFrom session originalSourcesDir
            check session originalUpdate lm
  in [ testGroup "Full integration tests on multiple projects"
       $ map (groupProject False) $ zip multipleTests [1 :: Int ..]
     , testGroup "Synthetic integration tests"
       $ map (uncurry testCase) (traceTests syntheticTests)
     ]

traceTests :: [(String, Assertion)] -> [(String, Assertion)]
traceTests = map $ \(label, test) -> (label, do traceEventIO ("TEST " ++ label) ; test)

main :: IO ()
main = defaultMain tests

updateSessionP :: IdeSession -> IdeSessionUpdate () -> [(Int, Int, String)] -> IO ()
updateSessionP session update expectedProgressUpdates = do
  progressRef <- newIORef []

  -- We just collect the progress messages first, and verify them afterwards
  updateSession session update $ \p -> do
    progressUpdates <- readIORef progressRef
    writeIORef progressRef $ progressUpdates ++ [p]

  progressUpdates <- readIORef progressRef
  assertBool ("We expected " ++ show expectedProgressUpdates ++ ", but got " ++ show progressUpdates)
             (length progressUpdates <= length expectedProgressUpdates)

  forM_ (zip progressUpdates expectedProgressUpdates) $ \(actual, expected@(step, numSteps, msg)) ->
    assertBool ("Unexpected progress update " ++ show actual ++ "; expected " ++ show expected)
               (progressStep actual == step &&
                progressNumSteps actual == numSteps &&
                case progressOrigMsg actual of
                  Just actualMsg -> msg `isInfixOf` Text.unpack actualMsg
                  Nothing        -> False)

updateSessionD :: IdeSession -> IdeSessionUpdate () -> Int -> IO ()
updateSessionD session update numProgressUpdates = do
  progressRef <- newIORef []

  -- We just collect the progress messages first, and verify them afterwards
  updateSession session update $ \p -> do
    progressUpdates <- readIORef progressRef
    writeIORef progressRef $ progressUpdates ++ [p]

  -- These progress messages are often something like
  --
  -- [18 of 27] Compiling IdeSession.Types.Private ( IdeSession/Types/Private.hs, dist/build/IdeSession/Types/Private.o )
  -- [19 of 27] Compiling IdeSession.GHC.API ( IdeSession/GHC/API.hs, dist/build/IdeSession/GHC/API.o )
  -- [20 of 27] Compiling IdeSession.GHC.Client ( IdeSession/GHC/Client.hs, dist/build/IdeSession/GHC/Client.p_o )
  -- [21 of 27] Compiling IdeSession.Types.Translation ( IdeSession/Types/Translation.hs, dist/build/IdeSession/Types/Translation.p_o )
  -- [23 of 27] Compiling IdeSession.State ( IdeSession/State.hs, dist/build/IdeSession/State.p_o )
  --
  -- So these numbers don't need to start at 1, may be discontiguous, out of
  -- order, and may not end with [X of X]. The only thing we can check here is
  -- that we get at most the number of progress messages we expect.
  progressUpdates <- readIORef progressRef
  assertBool ("We expected " ++ show numProgressUpdates ++ " progress messages, but got " ++ show progressUpdates)
             (length progressUpdates <= numProgressUpdates)

-- Extra test tools.
--

loadModule :: FilePath -> String -> IdeSessionUpdate ()
loadModule file contents =
    let mod =  "module " ++ mname file ++ " where\n" ++ contents
    in updateSourceFile file (BSLC.pack mod)
  where
    -- This is a hack: construct a module name from a filename
    mname :: FilePath -> String
    mname path = case "test/" `substr` path of
      Just rest -> dotToSlash . dropExtension . dropFirstPathComponent $ rest
      Nothing   -> takeBaseName path

    dropFirstPathComponent :: FilePath -> FilePath
    dropFirstPathComponent = tail . dropWhile (/= '/')

    dotToSlash :: String -> String
    dotToSlash = map $ \c -> if c == '/' then '.' else c

    -- | Specification:
    --
    -- > bs `substr` (as ++ bs ++ cs) == Just cs
    -- > bs `substr` _                == Nothing
    substr :: Eq a => [a] -> [a] -> Maybe [a]
    substr needle haystack
      | needle `isPrefixOf` haystack = Just $ drop (length needle) haystack
      | otherwise = case haystack of
                      []              -> Nothing
                      (_ : haystack') -> substr needle haystack'

assertIdInfo :: IdeSession
             -> String                -- ^ Module
             -> (Int, Int, Int, Int)  -- ^ Location
             -> String                -- ^ Name
             -> IdNameSpace           -- ^ Namespace
             -> String                -- ^ Type
             -> String                -- ^ Defining module
             -> String                -- ^ Defining span
             -> String                -- ^ Home module
             -> String                -- ^ Scope
             -> Assertion
assertIdInfo session
             mod
             (frLine, frCol, toLine, toCol)
             expectedName
             expectedNameSpace
             expectedType
             expectedDefModule
             expectedDefSpan
             expectedHome
             expectedScope =
  assertIdInfo' session
                mod
                (frLine, frCol, toLine, toCol)
                (frLine, frCol, toLine, toCol)
                expectedName
                expectedNameSpace
                (case expectedType of "" -> []
                                      _  -> allVersions expectedType)
                expectedDefModule
                (allVersions expectedDefSpan)
                expectedHome
                (allVersions expectedScope)

-- | If no answer is specified for a given version, it will not be verified
type PerVersion a = [(GhcVersion, a)]

allVersions :: a -> PerVersion a
allVersions x = [(GHC742, x), (GHC78, x)]

assertIdInfo' :: IdeSession
              -> String                -- ^ Module
              -> (Int, Int, Int, Int)  -- ^ Location
              -> (Int, Int, Int, Int)  -- ^ Precise location
              -> String                -- ^ Name
              -> IdNameSpace           -- ^ Namespace
              -> PerVersion String     -- ^ Type
              -> String                -- ^ Defining module
              -> PerVersion String     -- ^ Defining span
              -> String                -- ^ Home module
              -> PerVersion String     -- ^ Scope
              -> Assertion
assertIdInfo' session
              mod
              givenLocation
              expectedLocation
              expectedName
              expectedNameSpace
              expectedTypes
              expectedDefModule
              expectedDefSpans
              expectedHome
              expectedScopes = do
    idInfo  <- getSpanInfo session
    version <- getGhcVersion session
    case idInfo (Text.pack mod) givenSpan of
      (actualSpan, SpanId actualInfo) : _ -> compareIdInfo version actualSpan actualInfo
      (actualSpan, SpanQQ actualInfo) : _ -> compareIdInfo version actualSpan actualInfo
      _ -> assertFailure $ "No id info found for " ++ show expectedName
                        ++ " at " ++ show mod ++ ":" ++ show givenLocation
  where
    givenSpan, expectedSpan :: SourceSpan
    (_givenMod,    givenSpan)    = mkSpan mod givenLocation
    (_expectedMod, expectedSpan) = mkSpan mod expectedLocation

    compareIdInfo :: GhcVersion -> SourceSpan -> IdInfo -> Assertion
    compareIdInfo version actualSpan IdInfo{idProp = IdProp{..}, idScope} =
      collectErrors [
          assertEqual "name"      expectedName      (Text.unpack idName)
        , assertEqual "location"  expectedSpan      actualSpan
        , assertEqual "namespace" expectedNameSpace idSpace

        , case lookup version expectedDefSpans of
            Nothing              -> return ()
            Just expectedDefSpan -> assertEqual "def span" expectedDefSpan
                                                           (show idDefSpan)

        , assertEqual "def module" (ignoreVersions expectedDefModule)
                                   (ignoreVersions (show idDefinedIn))

        , case lookup version expectedScopes of
            Nothing            -> return ()
            Just expectedScope -> assertEqual "scope" (ignoreVersions expectedScope)
                                                      (ignoreVersions (show idScope))

        , case (lookup version expectedTypes, idType) of
            (Just expectedType, Just actualType) ->
              assertAlphaEquiv "type" expectedType (Text.unpack actualType)
            (Just expectedType, Nothing) ->
              assertFailure $ "expected type " ++ expectedType ++ ", but got none"
            (Nothing, _) ->
              -- Not checking
              return ()

        , case idHomeModule of
            Nothing         -> assertEqual "home" expectedHome ""
            Just actualHome -> assertEqual "home" (ignoreVersions expectedHome)
                                                  (ignoreVersions (show actualHome))
        ]

assertExpTypes :: (ModuleName -> SourceSpan -> [(SourceSpan, Text)])
               -> String
               -> (Int, Int, Int, Int)
               -> [(Int, Int, Int, Int, String)]
               -> Assertion
assertExpTypes expTypes mod loc expected =
    assertAlphaEquiv "" expected actual
  where
    actual = flip map (uncurry expTypes $ mkSpan mod loc) $ \(span, typ) ->
      ( spanFromLine   span
      , spanFromColumn span
      , spanToLine     span
      , spanToColumn   span
      , Text.unpack    typ
      )

assertUseSites :: (ModuleName -> SourceSpan -> [SourceSpan])
               -> String
               -> (Int, Int, Int, Int)
               -> String
               -> [String]
               -> Assertion
assertUseSites useSites mod loc symbol expected =
    assertEqual ("Use sites of `" ++ symbol ++ "` in " ++ show mod) expected actual
  where
    actual = map show (uncurry useSites $ mkSpan mod loc)

mkSpan :: String -> (Int, Int, Int, Int) -> (ModuleName, SourceSpan)
mkSpan mod (frLine, frCol, toLine, toCol) = (Text.pack mod, span)
  where
    span = SourceSpan { spanFilePath   = mod ++ ".hs"
                      , spanFromLine   = frLine
                      , spanFromColumn = frCol
                      , spanToLine     = toLine
                      , spanToColumn   = toCol
                      }

assertSourceErrors' :: IdeSession -> [String] -> Assertion
assertSourceErrors' session = assertSourceErrors session . map
  (\err -> [(Nothing, err)])

-- @assertSourceErrors session [[a,b,c],[d,e,f],..] checks that there are
-- exactly as many errors as elements in the outer list, and each of those
-- errors must match one of the errors inside the inner lists
assertSourceErrors :: IdeSession -> [[(Maybe FilePath, String)]] -> Assertion
assertSourceErrors session expected = do
  errs <- getSourceErrors session
  if length errs /= length expected
    then assertFailure $ "Unexpected source errors: " ++ show3errors errs
    else forM_ (zip expected errs) $ \(potentialExpected, actualErr) ->
           assertErrorOneOf actualErr potentialExpected

assertErrorOneOf :: SourceError -> [(Maybe FilePath, String)] -> Assertion
assertErrorOneOf (SourceError _ loc actual) potentialExpected =
    case foldr1 mplus (map matches potentialExpected) of
      Left err -> assertFailure err
      Right () -> return ()
  where
    matches (mFP, expErr) = do
      matchesFilePath mFP
      matchesError expErr

    matchesFilePath Nothing = Right ()
    matchesFilePath (Just expectedPath) =
      case loc of
        ProperSpan (SourceSpan actualPath _ _ _ _) ->
          if expectedPath `isSuffixOf` actualPath
            then Right ()
            else Left "Wrong file"
        _ ->
          Left "Expected location"

    matchesError expectedErr =
      if ignoreQuotes expectedErr `isInfixOf` ignoreQuotes (Text.unpack actual)
        then Right ()
        else Left $ "Unexpected error: " ++ Text.unpack actual

assertNoErrors :: IdeSession -> Assertion
assertNoErrors session = do
  errs <- getSourceErrors session
  assertBool ("Unexpected errors: " ++ show3errors errs) $ null errs

assertSomeErrors :: [SourceError] -> Assertion
assertSomeErrors msgs = do
  assertBool "An error was expected, but not found" $ length msgs >= 1

assertOneError :: IdeSession -> Assertion
assertOneError session = do
  msgs <- getSourceErrors session
  assertSomeErrors msgs
  assertBool ("Too many type errors: " ++ show3errors msgs)
    $ length msgs <= 1

assertMoreErrors :: IdeSession -> Assertion
assertMoreErrors session = do
  msgs <- getSourceErrors session
  assertBool ("Too few type errors: " ++ show3errors msgs)
    $ length msgs >= 2

show3errors :: [SourceError] -> String
show3errors errs =
  let shown = List.intercalate "\n" (map show $ take 3 $ errs)
      more | length errs > 3 = "\n... and more ..."
           | otherwise       = ""
  in shown ++ more

assertLoadedModules :: IdeSession -> String -> [String] -> Assertion
assertLoadedModules session header goodMods = do
  loadedMods <- getLoadedModules session
  assertSameSet header (map Text.pack goodMods) loadedMods

{-
assertBreak :: IdeSession
            -> String                     -- ^ Module
            -> String                     -- ^ Location
            -> String                     -- ^ Result type
            -> [(String, String, String)] -- ^ Var, type, value
            -> Assertion
assertBreak session mod loc resTy vars = do
  Just BreakInfo{..} <- getBreakInfo session
  assertEqual      "module name" mod   (Text.unpack breakInfoModule)
  assertEqual      "location"    loc   (show breakInfoSpan)
  assertAlphaEquiv "result type" resTy (Text.unpack breakInfoResultType)
  assertEqual      "number of local vars" (length vars) (length breakInfoVariableEnv)
  forM_ (zip vars breakInfoVariableEnv) $ \((var, typ, val), (var', typ', val')) -> do
    assertEqual      "var name" var (Text.unpack var')
    assertAlphaEquiv "var type" typ (Text.unpack typ')
    assertEqual      "var val"  val (Text.unpack val')
-}

isAsyncException :: RunResult -> Bool
isAsyncException (RunProgException ex) =
     (ex == "AsyncException: user interrupt")
  || (ex == "SomeAsyncException: user interrupt")
isAsyncException _ = False

restartRun :: [String] -> ExitCode -> Assertion
restartRun code exitCode =
      withSession defaultSession $ \session -> do
        let upd = (updateCodeGeneration True)
               <> (updateSourceFile "M.hs" . BSLC.pack . unlines $
                     code)

        -- Compile and run the code on the first server
        updateSessionD session upd 1
        assertNoErrors session
        runActionsBefore <- runStmt session "M" "loop"

        -- Start a new server
        threadDelay 100000
        serverBefore <- getGhcServer session
        restartSession session Nothing

        -- Compile the code on the new server
        updateSessionD session upd 1
        assertNoErrors session

        -- Make sure the old server exited
        exitCodeBefore <- getGhcExitCode serverBefore
        assertEqual "exitCodeBefore" (Just exitCode) exitCodeBefore

        -- Make sure the new server is still alive
        serverAfter <- getGhcServer session
        exitCodeAfter <- getGhcExitCode serverAfter
        assertEqual "exitCodeAfter" Nothing exitCodeAfter

        -- Force cancel the old snippet
        forceCancel runActionsBefore
        resOrEx <- runWait runActionsBefore
        case resOrEx of
          Right RunForceCancelled -> return ()
          _ -> assertFailure $ "Unexpected run result: " ++ show resOrEx

testBufferMode :: RunBufferMode -> Assertion
testBufferMode bufferMode =
  withSession defaultSession $ \session -> do
    let upd = (updateCodeGeneration True)
           <> (updateStdoutBufferMode bufferMode)
           <> (updateStderrBufferMode bufferMode)
           <> (updateSourceFile "M.hs" . BSLC.pack . unlines $
                [ "module M where"
                , "import Control.Concurrent"
                , "import Control.Monad"
                , "printCs :: IO ()"
                , "printCs = do"
                , "  threadDelay 500000"
                , "  replicateM_ 5 $ do"
                , "    forM_ ['1' .. '9'] $ \\ch -> do"
                , "      threadDelay 100000"
                , "      putChar ch"
                , "    threadDelay 100000"
                , "    putChar '\\n'"
                ])

    updateSessionD session upd 1
    assertNoErrors session

    runActions <- runStmt session "M" "printCs"
    let go acc = do ret <- runWait runActions
                    case ret of
                      Left bs -> do
                        go (BSSC.unpack bs : acc)
                      Right RunOk ->
                        verify bufferMode (reverse acc)
                      Right res ->
                        assertFailure $ "Program terminated abnormally: " ++ show res
    go []
  where
    verify :: RunBufferMode -> [String] -> Assertion
    verify RunNoBuffering outp =
      assertEqual "" (chunk 1 total) outp
    verify (RunLineBuffering Nothing) outp =
      assertEqual "" (chunkOn '\n' total) outp
    verify (RunBlockBuffering (Just blockSize) Nothing) outp =
      assertEqual "" (chunk blockSize total) outp
    verify (RunLineBuffering (Just 1000000)) outp = do
      -- We don't want to be *too* precise, but we should expect 10 chunks,
      -- half of which should end on a linebreak. And of course they should
      -- total to the right thing :)
      let (withBreak, withoutBreak) = List.partition ((== '\n') . last) outp
      assertEqual "" 5 (length withBreak)
      assertEqual "" 5 (length withoutBreak)
      assertEqual "" total (concat outp)
    verify (RunBlockBuffering (Just 4) (Just 1000000)) outp = do
      -- As above, we don't want to be too precise. Certaily no chunks should
      -- be larger than 4, and "some" should be smaller
      assertBool "" (all ((<= 4) . length) outp)
      assertBool "" (any ((< 4)  . length) outp)
      assertEqual "" total (concat outp)
    verify (RunBlockBuffering (Just 4096) (Just 1000000)) outp = do
      assertEqual "" 6 (length outp)
      assertEqual "" total (concat outp)
    verify mode _outp =
      assertFailure $ "Unsupported mode " ++ show mode

    total :: String
    total = concat $ replicate 5 "123456789\n"

    chunk :: Int -> [a] -> [[a]]
    chunk _ [] = []
    chunk n xs = let (firstChunk, rest) = splitAt n xs
                 in firstChunk : chunk n rest

    chunkOn :: Eq a => a -> [a] -> [[a]]
    chunkOn _ [] = []
    chunkOn x xs = let (firstChunk, rest) = List.span (/= x) xs
                   in case rest of
                        (x' : rest') -> (firstChunk ++ [x']) : chunkOn x rest'
                        []           -> [firstChunk]

{------------------------------------------------------------------------------
  Default configuration

  This is slightly bold: we use an unsafePerformIO in order to read the
  system environment.
------------------------------------------------------------------------------}

defaultSessionInitParams :: SessionInitParams
{-# NOINLINE defaultSessionInitParams #-}
defaultSessionInitParams = unsafePerformIO $
  return IdeSession.defaultSessionInitParams

defaultSessionConfig :: SessionConfig
{-# NOINLINE defaultSessionConfig #-}
defaultSessionConfig = unsafePerformIO $ do
  packageDb     <- (System.Environment.getEnv "IDE_BACKEND_PACKAGE_DB")
                     `Ex.catch` (\(_ :: Ex.IOException) -> return "")
  extraPathDirs <- (System.Environment.getEnv "IDE_BACKEND_EXTRA_PATH_DIRS")
                     `Ex.catch` (\(_ :: Ex.IOException) -> return "")
  keepTempFiles <- (System.Environment.getEnv "IDE_BACKEND_KEEP_TEMP_FILES")
                     `Ex.catch` (\(_ :: Ex.IOException) -> return "")
  let packageDbStack
        | null packageDb = configPackageDBStack IdeSession.defaultSessionConfig
        | otherwise      = [GlobalPackageDB, SpecificPackageDB packageDb]
  return IdeSession.defaultSessionConfig {
             configPackageDBStack  = packageDbStack
           , configExtraPathDirs   = splitSearchPath extraPathDirs
           , configDeleteTempFiles = null keepTempFiles
           }

{------------------------------------------------------------------------------
  Aux
------------------------------------------------------------------------------}

newtype Counter = Counter (IORef Int)

newCounter :: IO Counter
newCounter = do
  c <- newIORef 0
  return (Counter c)

resetCounter :: Counter -> IO ()
resetCounter (Counter c) = writeIORef c 0

incCounter :: Counter -> IO ()
incCounter (Counter c) = readIORef c >>= writeIORef c . (+ 1)

assertCounter :: Counter -> Int -> Assertion
assertCounter (Counter c) i = do
  j <- readIORef c
  assertEqual "" i j

{-
-- | Mark each element of the list with booleans indicating whether it's the
-- first and/or the last element in the list
mark :: [a] -> [(a, Bool, Bool)]
mark []     = []
mark [x]    = [(x, True, True)]
mark (x:xs) = (x, True, False) : aux xs
  where
    aux []     = error "impossible"
    aux [y]    = [(y, False, True)]
    aux (y:ys) = (y, False, False) : aux ys
-}

-- | Replace everything that looks like a quote by a standard single quote.
ignoreQuotes :: String -> String
ignoreQuotes s = subRegex (mkRegex quoteRegexp) s "'"
  where
    quoteRegexp :: String
    quoteRegexp = "[‘‛’`\"]"

collectErrors :: [Assertion] -> Assertion
collectErrors as = do
    es <- lefts `liftM` (sequence $ map Ex.try as)
    if null es
      then return ()
      else Ex.throwIO (concatFailures es)

concatFailures :: [HUnitFailure] -> HUnitFailure
concatFailures = go []
  where
    go acc []                    = HUnitFailure (unlines . reverse $ acc)
    go acc (HUnitFailure e : es) = go (e : acc) es

-- | Temporarily switch directory
--
-- (and make sure to switch back even in the presence of exceptions)
withCurrentDirectory :: FilePath -> IO a -> IO a
withCurrentDirectory fp act =
  Ex.bracket (do cwd <- getCurrentDirectory
                 setCurrentDirectory fp
                 return cwd)
             (setCurrentDirectory)
             (\_ -> act)

{------------------------------------------------------------------------------
  Replace (type variables) with numbered type variables

  i.e., change "b -> [c]" to "a1 -> [a2]"

  useful for comparing types for alpha-equivalence
------------------------------------------------------------------------------}

assertAlphaEquiv :: (IgnoreVarNames a, Eq a, Show a) => String -> a -> a -> Assertion
assertAlphaEquiv label a b =
  if ignoreVarNames a == ignoreVarNames b
    then return ()
    else assertFailure $ label ++ "\n"
                      ++ "expected: " ++ show a
                      ++ " but got: " ++ show b

class IgnoreVarNames a where
  ignoreVarNames :: a -> a

instance IgnoreVarNames a => IgnoreVarNames [a] where
  ignoreVarNames = map ignoreVarNames

instance IgnoreVarNames a => IgnoreVarNames (Int, Int, Int, Int, a) where
  ignoreVarNames (a, b, c, d, e) = (a, b, c, d, ignoreVarNames e)

instance IgnoreVarNames String where
  ignoreVarNames = unwords . go [] [] . tokenize
    where
      go :: [String] -> [String] -> [String] -> [String]
      go _vars acc [] = reverse acc
      go  vars acc (x:xs)
        | isVar x   = case elemIndex x vars of
                        Just n  -> go vars (var n : acc) xs
                        Nothing -> go (vars ++ [x]) acc (x : xs)
        | otherwise = go vars (x : acc) xs

      isVar :: String -> Bool
      isVar []    = False
      isVar (x:_) = isLower x

      var :: Int -> String
      var n = "a" ++ show n

-- | Repeatedly call lex
tokenize :: String -> [String]
tokenize [] = [[]]
tokenize xs = case lex xs of
                [(token, xs')] -> token : tokenize xs'
                _ -> error "tokenize failed"

{------------------------------------------------------------------------------
  Abstract away versions
------------------------------------------------------------------------------}

class IgnoreVersions a where
  ignoreVersions :: a -> a

instance IgnoreVersions String where
  ignoreVersions s = subRegex (mkRegex versionRegexp) s "X.Y.Z"
    where
      versionRegexp :: String
      versionRegexp = "[0-9]+(\\.[0-9]+)+"

instance IgnoreVersions a => IgnoreVersions [a] where
  ignoreVersions = map ignoreVersions

instance IgnoreVersions a => IgnoreVersions (Maybe a) where
  ignoreVersions = fmap ignoreVersions

instance IgnoreVersions BSSC.ByteString where
  ignoreVersions = BSSC.pack . ignoreVersions . BSSC.unpack

instance IgnoreVersions BSL.ByteString where
  ignoreVersions = BSLC.pack . ignoreVersions . BSLC.unpack

instance IgnoreVersions Text where
  ignoreVersions = Text.pack . ignoreVersions . Text.unpack

instance IgnoreVersions Import where
  ignoreVersions Import{..} = Import {
      importModule    = ignoreVersions importModule
    , importPackage   = importPackage
    , importQualified = importQualified
    , importImplicit  = importImplicit
    , importAs        = importAs
    , importEntities  = importEntities
    }

instance IgnoreVersions ModuleId where
  ignoreVersions ModuleId{..} = ModuleId {
      moduleName    = moduleName
    , modulePackage = ignoreVersions modulePackage
    }

instance IgnoreVersions PackageId where
  ignoreVersions PackageId{..} = PackageId {
      packageName    = packageName
    , packageVersion = ignoreVersions packageVersion
    }

{------------------------------------------------------------------------------
  Known problems
------------------------------------------------------------------------------}

-- | Which ghc versions are affected by these problems?
-- ([] if the bug is unrelated to the GHC version)
knownProblems :: [(String, [GhcVersion])]
knownProblems = [
    -- https://github.com/fpco/ide-backend/issues/32
    -- TODO: In 7.8 the error message does not include a filepath at all,
    -- so the error does not crop up. I don't know if this is true for _all_
    -- errors or just for this particular one (I tried a few but didn't see
    -- filepaths in any of them).
    ("#32", [GHC742])
  ]

_fixme :: IdeSession -> String -> IO () -> IO ()
_fixme session bug io = do
  version <- getGhcVersion session
  let mAllAffected = lookup bug knownProblems
      isAffected   = case mAllAffected of
                       Nothing          -> False
                       Just allAffected -> null allAffected
                                        || version `elem` allAffected

  mErr <- Ex.catch (io >> return Nothing) $ \e ->
            case Ex.fromException e of
              Just (HUnitFailure err) -> return (Just err)
              Nothing -> return (Just $ show e)

  case mErr of
    Just err -> unless isAffected $
                  Ex.throwIO . userError $ "Unexpected failure: " ++ err
    Nothing  -> when isAffected $
                  Ex.throwIO . userError $ "Unexpected success"
                                        ++ " (expected " ++ bug ++ ")"<|MERGE_RESOLUTION|>--- conflicted
+++ resolved
@@ -1996,49 +1996,6 @@
         result' <- runWait runActionsExe
         assertEqual "" result' (Right $ ExitFailure 2)
     )
-<<<<<<< HEAD
-  , ( "Call runWait after termination (started new snippet in meantime)"
-    , withSession defaultSession $ \session -> do
-        let upd = (updateCodeGeneration True)
-               <> (updateSourceFile "M.hs" . BSLC.pack . unlines $
-                    [ "module M where"
-                    , "import Control.Concurrent"
-                    , "hello :: IO ()"
-                    , "hello = putStrLn \"Hello World\""
-                    , "slowHello :: IO ()"
-                    , "slowHello = threadDelay 2000000 >> putStrLn \"Oh, hello\""
-                    ])
-        updateSessionD session upd 1
-        assertNoErrors session
-
-        -- Start first snippet and wait for it to terminate
-        runActions1 <- runStmt session "M" "hello"
-        do (output, result) <- runWaitAll runActions1
-           assertEqual "" RunOk result
-           assertEqual "" (BSLC.pack "Hello World\n") output
-
-        -- Start second snippet
-        runActions2 <- runStmt session "M" "slowHello"
-
-        -- While it is running, call runWait again on the old runActions, make
-        -- sure it's still the same
-        do result <- runWait runActions1
-           assertEqual "" result (Right RunOk)
-
-        -- Make sure that a call to 'runStmt' throws an exception
-        -- (because we are still in running state)
-        assertRaises "runStmt during running code"
-          (== userError "State not idle")
-          (runStmt session "M" "hello")
-
-        -- Now call runWait on the *new* runActions and make sure we
-        -- get the right result
-        do (output, result) <- runWaitAll runActions2
-           assertEqual "" RunOk result
-           assertEqual "" (BSLC.pack "Oh, hello\n") output
-    )
-=======
->>>>>>> 52564b81
   , ( "Don't recompile unnecessarily (single module)"
     , withSession defaultSession $ \session -> do
         let upd = (updateCodeGeneration True)
