--- conflicted
+++ resolved
@@ -5,20 +5,6 @@
 
 import qualified Control.Exception as Ex
 import Control.Monad
-<<<<<<< HEAD
-import Data.List (delete)
-import Data.Maybe (catMaybes, fromMaybe)
-import Data.Version (Version (..), parseVersion)
-import qualified Data.Text as Text
-import Text.ParserCombinators.ReadP (readP_to_S)
-import System.Exit (ExitCode (ExitSuccess))
-import System.Environment (getEnvironment)
-import System.FilePath ((</>))
-import Data.IORef (newIORef, readIORef, modifyIORef)
-import System.Directory (doesFileExist, createDirectoryIfMissing)
-import System.IO.Temp (createTempDirectory)
-import Data.List.Split (splitOn)
-=======
 import qualified Data.ByteString.Lazy as BSL
 import Data.List (delete, sort, nub)
 import Data.Maybe (catMaybes, fromMaybe, isNothing)
@@ -32,8 +18,9 @@
 import Data.IORef (newIORef, readIORef, modifyIORef)
 import System.Directory (doesFileExist, createDirectoryIfMissing)
 import System.IO.Temp (createTempDirectory)
+import Data.List.Split (splitOn)
 import System.IO (IOMode(WriteMode), hClose, openBinaryFile, hPutStr)
->>>>>>> 5e5eaa68
+import System.Environment (getEnvironment)
 
 import Distribution.InstalledPackageInfo
   (InstalledPackageInfo_ (InstalledPackageInfo, haddockInterfaces))
@@ -47,12 +34,8 @@
                                , locatedErrorMsg, showPWarning, PWarning )
 import qualified Distribution.Simple.Build as Build
 import qualified Distribution.Simple.Haddock as Haddock
-<<<<<<< HEAD
-import Distribution.Simple.Compiler (CompilerFlavor (GHC), PackageDB (SpecificPackageDB))
-=======
 import Distribution.Simple.Compiler ( CompilerFlavor (GHC)
                                     , PackageDB(..), PackageDBStack )
->>>>>>> 5e5eaa68
 import Distribution.Simple.Configure (configure)
 import Distribution.Simple.GHC (getInstalledPackages)
 import Distribution.Simple.LocalBuildInfo (localPkgDescr, withPackageDB)
