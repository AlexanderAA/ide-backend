--- conflicted
+++ resolved
@@ -274,7 +274,14 @@
   _ <- dup fdBackup
   closeFd fdBackup
 
-<<<<<<< HEAD
+-- TODO: merge with RPC.API
+-- | Ignore IO exceptions
+ignoreIOExceptions :: IO () -> IO ()
+ignoreIOExceptions = Ex.handle ignore
+  where
+    ignore :: Ex.IOException -> IO ()
+    ignore _ = return ()
+
 {-------------------------------------------------------------------------------
   Orphans
 -------------------------------------------------------------------------------}
@@ -289,13 +296,4 @@
                Bin.writeN (Text.lengthWord16 t * 2)
                           (\p -> Text.unsafeCopyToPtr t (castPtr p))
 
-deriving instance Binary CPid
-=======
--- TODO: merge with RPC.API
--- | Ignore IO exceptions
-ignoreIOExceptions :: IO () -> IO ()
-ignoreIOExceptions = Ex.handle ignore
-  where
-    ignore :: Ex.IOException -> IO ()
-    ignore _ = return ()
->>>>>>> 670076a0
+deriving instance Binary CPid